# Installing TensorFlow on macOS

This guide explains how to install TensorFlow on macOS. Although these
instructions might also work on other macOS variants, we have only
tested (and we only support) these instructions on machines meeting the
following requirements:

  * macOS X 10.11 (El Capitan) or higher

Note: As of version 1.2, TensorFlow no longer provides GPU support on macOS.

## Determine how to install TensorFlow

You must pick the mechanism by which you install TensorFlow. The supported choices are as follows:

  * Virtualenv
  * "native" pip
  * Docker
  * installing from sources, which is documented in
    [a separate guide](https://www.tensorflow.org/install/install_sources).

**We recommend the Virtualenv installation.**
[Virtualenv](https://virtualenv.pypa.io/en/stable)
is a virtual Python environment isolated from other Python development,
incapable of interfering with or being affected by other Python programs
on the same machine.  During the Virtualenv installation process,
you will install not only TensorFlow but also all the packages that
TensorFlow requires.  (This is actually pretty easy.)
To start working with TensorFlow, you simply need to "activate" the
virtual environment.  All in all, Virtualenv provides a safe and
reliable mechanism for installing and running TensorFlow.

Native pip installs TensorFlow directly on your system without going through
any container or virtual environment system. Since a native pip installation
is not walled-off, the pip installation might interfere with or be influenced
by other Python-based installations on your system. Furthermore, you might need
to disable System Integrity Protection (SIP) in order to install through native
pip.  However, if you understand SIP, pip, and your Python environment, a
native pip installation is relatively easy to perform.

[Docker](http://docker.com) completely isolates the TensorFlow installation
from pre-existing packages on your machine. The Docker container contains
TensorFlow and all its dependencies. Note that the Docker image can be quite
large (hundreds of MBs). You might choose the Docker installation if you are
incorporating TensorFlow into a larger application architecture that
already uses Docker.

In Anaconda, you may use conda to create a virtual environment.
However, within Anaconda, we recommend installing TensorFlow with the
`pip install` command, not with the `conda install` command.

**NOTE:** The conda package is community supported, not officially supported.
That is, the TensorFlow team neither tests nor maintains the conda package.
Use that package at your own risk.

## Installing with Virtualenv

Take the following steps to install TensorFlow with Virtualenv:

  1. Start a terminal (a shell). You'll perform all subsequent steps
     in this shell.

  2. Install pip and Virtualenv by issuing the following commands:

     <pre> $ <b>sudo easy_install pip</b>
     $ <b>pip install --upgrade virtualenv</b> </pre>

  3. Create a Virtualenv environment by issuing a command of one
     of the following formats:

     <pre> $ <b>virtualenv --system-site-packages</b> <i>targetDirectory</i> # for Python 2.7
     $ <b>virtualenv --system-site-packages -p python3</b> <i>targetDirectory</i> # for Python 3.n
     </pre>

     where <i>targetDirectory</i> identifies the top of the Virtualenv tree.
     Our instructions assume that <i>targetDirectory</i>
     is `~/tensorflow`, but you may choose any directory.

  4. Activate the Virtualenv environment by issuing one of the
     following commands:

     <pre>$ <b>cd <i>targetDirectory</i></b>
    $ <b>source ./bin/activate</b>      # If using bash, sh, ksh, or zsh
    $ <b>source ./bin/activate.csh</b>  # If using csh or tcsh </pre>

     The preceding `source` command should change your prompt to the following:

     <pre> (<i>targetDirectory</i>)$ </pre>

  5. Ensure pip ≥8.1 is installed:

     <pre> (<i>targetDirectory</i>)$ <b>easy_install -U pip</b></pre>

  6. Issue one of the following commands to install TensorFlow and all the
     packages that TensorFlow requires into the active Virtualenv environment:

     <pre> (<i>targetDirectory</i>)$ <b>pip install --upgrade tensorflow</b>      # for Python 2.7
     (<i>targetDirectory</i>)$ <b>pip3 install --upgrade tensorflow</b>     # for Python 3.n

  7. Optional. If Step 6 failed (typically because you invoked a pip version
     lower than 8.1), install TensorFlow in the active
     Virtualenv environment by issuing a command of the following format:

     <pre> $ <b>pip install --upgrade</b> <i>tfBinaryURL</i>   # Python 2.7
     $ <b>pip3 install --upgrade</b> <i>tfBinaryURL</i>  # Python 3.n </pre>

     where <i>tfBinaryURL</i> identifies the URL
     of the TensorFlow Python package. The appropriate value of
     <i>tfBinaryURL</i> depends on the operating system and
     Python version. Find the appropriate value for
     <i>tfBinaryURL</i> for your system
     [here](#the_url_of_the_tensorflow_python_package).
     For example, if you are installing TensorFlow for macOS,
     Python 2.7, the command to install
     TensorFlow in the active Virtualenv is as follows:

     <pre> $ <b>pip3 install --upgrade \
<<<<<<< HEAD
     https://storage.googleapis.com/tensorflow/mac/cpu/tensorflow-1.6.0rc0-py3-none-any.whl</b></pre>
=======
     https://storage.googleapis.com/tensorflow/mac/cpu/tensorflow-1.6.0rc1-py3-none-any.whl</b></pre>
>>>>>>> 62b3b9a0

If you encounter installation problems, see
[Common Installation Problems](#common-installation-problems).


### Next Steps

After installing TensorFlow,
[validate your installation](#ValidateYourInstallation)
to confirm that the installation worked properly.

Note that you must activate the Virtualenv environment each time you
use TensorFlow in a new shell.  If the Virtualenv environment is not
currently active (that is, the prompt is not `(<i>targetDirectory</i>)`, invoke
one of the following commands:

<pre>$ <b>cd <i>targetDirectory</i></b>
$ <b>source ./bin/activate</b>      # If using bash, sh, ksh, or zsh
$ <b>source ./bin/activate.csh</b>  # If using csh or tcsh </pre>


Your prompt will transform to the following to indicate that your
tensorflow environment is active:

<pre> (<i>targetDirectory</i>)$ </pre>

When the Virtualenv environment is active, you may run
TensorFlow programs from this shell.

When you are done using TensorFlow, you may deactivate the
environment by issuing the following command:

<pre> (<i>targetDirectory</i>)$ <b>deactivate</b> </pre>

The prompt will revert back to your default prompt (as defined by `PS1`).


### Uninstalling TensorFlow

If you want to uninstall TensorFlow, simply remove the tree you created. For example:

<pre> $ <b>rm -r ~/tensorflow</b> </pre>


## Installing with native pip

We have uploaded the TensorFlow binaries to PyPI.
Therefore, you can install TensorFlow through pip.

The
[REQUIRED_PACKAGES section of setup.py](https://github.com/tensorflow/tensorflow/blob/master/tensorflow/tools/pip_package/setup.py)
lists the packages that pip will install or upgrade.


### Prerequisite: Python

In order to install TensorFlow, your system must contain one of the following Python versions:

  * Python 2.7
  * Python 3.3+

If your system does not already have one of the preceding Python versions,
[install](https://wiki.python.org/moin/BeginnersGuide/Download) it now.

When installing Python, you might need to disable
System Integrity Protection (SIP) to permit any entity other than
Mac App Store to install software.


### Prerequisite: pip

[Pip](https://en.wikipedia.org/wiki/Pip_(package_manager)) installs
and manages software packages written in Python. If you intend to install
with native pip, then one of the following flavors of pip must be
installed on your system:

  * `pip`, for Python 2.7
  * `pip3`, for Python 3.n.

`pip` or `pip3` was probably installed on your system when you
installed Python.  To determine whether pip or pip3 is actually
installed on your system, issue one of the following commands:

<pre>$ <b>pip -V</b>  # for Python 2.7
$ <b>pip3 -V</b> # for Python 3.n </pre>

We strongly recommend pip or pip3 version 8.1 or higher in order
to install TensorFlow.  If pip or pip3 8.1 or later is not
installed, issue the following commands to install or upgrade:

<pre>$ <b>sudo easy_install --upgrade pip</b>
$ <b>sudo easy_install --upgrade six</b> </pre>


### Install TensorFlow

Assuming the prerequisite software is installed on your Mac,
take the following steps:

  1. Install TensorFlow by invoking **one** of the following commands:

     <pre> $ <b>pip install tensorflow</b>      # Python 2.7; CPU support
     $ <b>pip3 install tensorflow</b>     # Python 3.n; CPU support

     If the preceding command runs to completion, you should now
     [validate your installation](#ValidateYourInstallation).

  2. (Optional.) If Step 1 failed, install the latest version of TensorFlow
     by issuing a command of the following format:

     <pre> $ <b>sudo pip  install --upgrade</b> <i>tfBinaryURL</i>   # Python 2.7
     $ <b>sudo pip3 install --upgrade</b> <i>tfBinaryURL</i>   # Python 3.n </pre>

     where <i>tfBinaryURL</i> identifies the URL of the TensorFlow Python
     package. The appropriate value of <i>tfBinaryURL</i> depends on the
     operating system and Python version. Find the appropriate
     value for <i>tfBinaryURL</i>
     [here](#the_url_of_the_tensorflow_python_package).  For example, if
     you are installing TensorFlow for Mac OS and Python 2.7
     issue the following command:

     <pre> $ <b>sudo pip3 install --upgrade \
<<<<<<< HEAD
     https://storage.googleapis.com/tensorflow/mac/cpu/tensorflow-1.6.0rc0-py3-none-any.whl</b> </pre>
=======
     https://storage.googleapis.com/tensorflow/mac/cpu/tensorflow-1.6.0rc1-py3-none-any.whl</b> </pre>
>>>>>>> 62b3b9a0

     If the preceding command fails, see
     [installation problems](#common-installation-problems).



### Next Steps

After installing TensorFlow,
[validate your installation](#ValidateYourInstallation)
to confirm that the installation worked properly.


### Uninstalling TensorFlow

To uninstall TensorFlow, issue one of following commands:

<pre>$ <b>pip uninstall tensorflow</b>
$ <b>pip3 uninstall tensorflow</b> </pre>


## Installing with Docker

Follow these steps to install TensorFlow through Docker.

  1. Install Docker on your machine as described in the
     [Docker documentation](https://docs.docker.com/engine/installation/#/on-macos-and-windows).

  2. Launch a Docker container that contains one of the TensorFlow
     binary images.

The remainder of this section explains how to launch a Docker container.

To launch a Docker container that holds the TensorFlow binary image,
enter a command of the following format:

<pre> $ <b>docker run -it <i>-p hostPort:containerPort</i> TensorFlowImage</b> </pre>

where:

  * <i>-p hostPort:containerPort</i> is optional. If you'd like to run
    TensorFlow programs from the shell, omit this option. If you'd like
    to run TensorFlow programs from Jupyter notebook,  set both
    <i>hostPort</i> and <i>containerPort</i> to <code>8888</code>.
    If you'd like to run TensorBoard inside the container, add
    a second `-p` flag, setting both <i>hostPort</i> and <i>containerPort</i>
    to 6006.
  * <i>TensorFlowImage</i> is required. It identifies the Docker container.
    You must specify one of the following values:
    * <code>gcr.io/tensorflow/tensorflow</code>: TensorFlow binary image.
    * <code>gcr.io/tensorflow/tensorflow:latest-devel</code>: TensorFlow
      Binary image plus source code.

<code>gcr.io</code> is the Google Container Registry. Note that some
TensorFlow images are also available at
[dockerhub](https://hub.docker.com/r/tensorflow/tensorflow/).

For example, the following command launches a TensorFlow CPU binary image
in a Docker container from which you can run TensorFlow programs in a shell:

<pre>$ <b>docker run -it gcr.io/tensorflow/tensorflow bash</b></pre>

The following command also launches a TensorFlow CPU binary image in a
Docker container. However, in this Docker container, you can run
TensorFlow programs in a Jupyter notebook:

<pre>$ <b>docker run -it -p 8888:8888 gcr.io/tensorflow/tensorflow</b></pre>

Docker will download the TensorFlow binary image the first time you launch it.


### Next Steps

You should now
[validate your installation](#ValidateYourInstallation).


## Installing with Anaconda

**The Anaconda installation is community supported, not officially supported.**

Take the following steps to install TensorFlow in an Anaconda environment:

  1. Follow the instructions on the
     [Anaconda download site](https://www.continuum.io/downloads)
     to download and install Anaconda.

  2. Create a conda environment named `tensorflow`
     by invoking the following command:

     <pre>$ <b>conda create -n tensorflow pip python=2.7 # or python=3.3, etc.</b></pre>

  3. Activate the conda environment by issuing the following command:

     <pre>$ <b>source activate tensorflow</b>
     (<i>targetDirectory</i>)$  # Your prompt should change</pre>

  4. Issue a command of the following format to install
     TensorFlow inside your conda environment:

     <pre>(<i>targetDirectory</i>)<b>$ pip install --ignore-installed --upgrade</b> <i>TF_PYTHON_URL</i></pre>

     where <i>TF_PYTHON_URL</i> is the
     [URL of the TensorFlow Python package](#the_url_of_the_tensorflow_python_package).
     For example, the following command installs the CPU-only version of
     TensorFlow for Python 2.7:

     <pre> (<i>targetDirectory</i>)$ <b>pip install --ignore-installed --upgrade \
<<<<<<< HEAD
     https://storage.googleapis.com/tensorflow/mac/cpu/tensorflow-1.6.0rc0-py2-none-any.whl</b></pre>
=======
     https://storage.googleapis.com/tensorflow/mac/cpu/tensorflow-1.6.0rc1-py2-none-any.whl</b></pre>
>>>>>>> 62b3b9a0


<a name="ValidateYourInstallation"></a>
## Validate your installation

To validate your TensorFlow installation, do the following:

  1. Ensure that your environment is prepared to run TensorFlow programs.
  2. Run a short TensorFlow program.


### Prepare your environment

If you installed on native pip, Virtualenv, or Anaconda, then
do the following:

  1. Start a terminal.
  2. If you installed with Virtualenv or Anaconda, activate your container.
  3. If you installed TensorFlow source code, navigate to any
     directory *except* one containing TensorFlow source code.

If you installed through Docker, start a Docker container that runs bash.
For example:

<pre>$ <b>docker run -it gcr.io/tensorflow/tensorflow bash</b></pre>



### Run a short TensorFlow program

Invoke python from your shell as follows:

<pre>$ <b>python</b></pre>

Enter the following short program inside the python interactive shell:

```python
# Python
import tensorflow as tf
hello = tf.constant('Hello, TensorFlow!')
sess = tf.Session()
print(sess.run(hello))
```

If the system outputs the following, then you are ready to begin
writing TensorFlow programs:

<pre>Hello, TensorFlow!</pre>

If you are new to TensorFlow, see
@{$get_started/premade_estimators$Getting Started with TensorFlow}.

If the system outputs an error message instead of a greeting, see
[Common installation problems](#common_installation_problems).

## Common installation problems

We are relying on Stack Overflow to document TensorFlow installation problems
and their remedies.  The following table contains links to Stack Overflow
answers for some common installation problems.
If you encounter an error message or other
installation problem not listed in the following table, search for it
on Stack Overflow.  If Stack Overflow doesn't show the error message,
ask a new question about it on Stack Overflow and specify
the `tensorflow` tag.

<table>
<tr> <th>Stack Overflow Link</th> <th>Error Message</th> </tr>


<tr>
  <td><a href="http://stackoverflow.com/q/42006320">42006320</a></td>
  <td><pre>ImportError: Traceback (most recent call last):
File ".../tensorflow/core/framework/graph_pb2.py", line 6, in <module>
from google.protobuf import descriptor as _descriptor
ImportError: cannot import name 'descriptor'</pre>
  </td>
</tr>

<tr>
  <td><a href="https://stackoverflow.com/q/33623453">33623453</a></td>
  <td><pre>IOError: [Errno 2] No such file or directory:
  '/tmp/pip-o6Tpui-build/setup.py'</tt></pre>
</tr>

<tr>
  <td><a href="https://stackoverflow.com/questions/35190574">35190574</a> </td>
  <td><pre>SSLError: [SSL: CERTIFICATE_VERIFY_FAILED] certificate verify
  failed</pre></td>
</tr>

<tr>
  <td><a href="http://stackoverflow.com/q/42009190">42009190</a></td>
  <td><pre>
  Installing collected packages: setuptools, protobuf, wheel, numpy, tensorflow
  Found existing installation: setuptools 1.1.6
  Uninstalling setuptools-1.1.6:
  Exception:
  ...
  [Errno 1] Operation not permitted:
  '/tmp/pip-a1DXRT-uninstall/.../lib/python/_markerlib' </pre></td>
</tr>

<tr>
  <td><a href="https://stackoverflow.com/q/33622019">33622019</a></td>
  <td><pre>ImportError: No module named copyreg</pre></td>
</tr>

<tr>
  <td><a href="http://stackoverflow.com/q/37810228">37810228</a></td>
  <td>During a <tt>pip install</tt> operation, the system returns:
  <pre>OSError: [Errno 1] Operation not permitted</pre>
  </td>
</tr>

<tr>
  <td><a href="http://stackoverflow.com/q/33622842">33622842</a></td>
  <td>An <tt>import tensorflow</tt> statement triggers an error such as the
  following:<pre>Traceback (most recent call last):
  File "<stdin>", line 1, in <module>
  File "/usr/local/lib/python2.7/site-packages/tensorflow/__init__.py",
    line 4, in <module>
    from tensorflow.python import *
    ...
  File "/usr/local/lib/python2.7/site-packages/tensorflow/core/framework/tensor_shape_pb2.py",
    line 22, in <module>
    serialized_pb=_b('\n,tensorflow/core/framework/tensor_shape.proto\x12\ntensorflow\"d\n\x10TensorShapeProto\x12-\n\x03\x64im\x18\x02
      \x03(\x0b\x32
      .tensorflow.TensorShapeProto.Dim\x1a!\n\x03\x44im\x12\x0c\n\x04size\x18\x01
      \x01(\x03\x12\x0c\n\x04name\x18\x02 \x01(\tb\x06proto3')
  TypeError: __init__() got an unexpected keyword argument 'syntax'</pre>
  </td>
</tr>


<tr>
  <td><a href="http://stackoverflow.com/q/42075397">42075397</a></td>
  <td>A <tt>pip install</tt> command triggers the following error:
<pre>...<lots of warnings and errors>
You have not agreed to the Xcode license agreements, please run
'xcodebuild -license' (for user-level acceptance) or
'sudo xcodebuild -license' (for system-wide acceptance) from within a
Terminal window to review and agree to the Xcode license agreements.
...<more stack trace output>
  File "numpy/core/setup.py", line 653, in get_mathlib_info

    raise RuntimeError("Broken toolchain: cannot link a simple C program")

RuntimeError: Broken toolchain: cannot link a simple C program</pre>
</td>


</table>




<a name="TF_PYTHON_URL"></a>
## The URL of the TensorFlow Python package

A few installation mechanisms require the URL of the TensorFlow Python package.
The value you specify depends on three factors:

  * operating system
  * Python version

This section documents the relevant values for Mac OS installations.

### Python 2.7


<pre>
<<<<<<< HEAD
https://storage.googleapis.com/tensorflow/mac/cpu/tensorflow-1.6.0rc0-py2-none-any.whl
=======
https://storage.googleapis.com/tensorflow/mac/cpu/tensorflow-1.6.0rc1-py2-none-any.whl
>>>>>>> 62b3b9a0
</pre>


### Python 3.4, 3.5, or 3.6


<pre>
<<<<<<< HEAD
https://storage.googleapis.com/tensorflow/mac/cpu/tensorflow-1.6.0rc0-py3-none-any.whl
=======
https://storage.googleapis.com/tensorflow/mac/cpu/tensorflow-1.6.0rc1-py3-none-any.whl
>>>>>>> 62b3b9a0
</pre><|MERGE_RESOLUTION|>--- conflicted
+++ resolved
@@ -115,11 +115,7 @@
      TensorFlow in the active Virtualenv is as follows:
 
      <pre> $ <b>pip3 install --upgrade \
-<<<<<<< HEAD
-     https://storage.googleapis.com/tensorflow/mac/cpu/tensorflow-1.6.0rc0-py3-none-any.whl</b></pre>
-=======
      https://storage.googleapis.com/tensorflow/mac/cpu/tensorflow-1.6.0rc1-py3-none-any.whl</b></pre>
->>>>>>> 62b3b9a0
 
 If you encounter installation problems, see
 [Common Installation Problems](#common-installation-problems).
@@ -242,11 +238,7 @@
      issue the following command:
 
      <pre> $ <b>sudo pip3 install --upgrade \
-<<<<<<< HEAD
-     https://storage.googleapis.com/tensorflow/mac/cpu/tensorflow-1.6.0rc0-py3-none-any.whl</b> </pre>
-=======
      https://storage.googleapis.com/tensorflow/mac/cpu/tensorflow-1.6.0rc1-py3-none-any.whl</b> </pre>
->>>>>>> 62b3b9a0
 
      If the preceding command fails, see
      [installation problems](#common-installation-problems).
@@ -355,11 +347,7 @@
      TensorFlow for Python 2.7:
 
      <pre> (<i>targetDirectory</i>)$ <b>pip install --ignore-installed --upgrade \
-<<<<<<< HEAD
-     https://storage.googleapis.com/tensorflow/mac/cpu/tensorflow-1.6.0rc0-py2-none-any.whl</b></pre>
-=======
      https://storage.googleapis.com/tensorflow/mac/cpu/tensorflow-1.6.0rc1-py2-none-any.whl</b></pre>
->>>>>>> 62b3b9a0
 
 
 <a name="ValidateYourInstallation"></a>
@@ -532,11 +520,7 @@
 
 
 <pre>
-<<<<<<< HEAD
-https://storage.googleapis.com/tensorflow/mac/cpu/tensorflow-1.6.0rc0-py2-none-any.whl
-=======
 https://storage.googleapis.com/tensorflow/mac/cpu/tensorflow-1.6.0rc1-py2-none-any.whl
->>>>>>> 62b3b9a0
 </pre>
 
 
@@ -544,9 +528,5 @@
 
 
 <pre>
-<<<<<<< HEAD
-https://storage.googleapis.com/tensorflow/mac/cpu/tensorflow-1.6.0rc0-py3-none-any.whl
-=======
 https://storage.googleapis.com/tensorflow/mac/cpu/tensorflow-1.6.0rc1-py3-none-any.whl
->>>>>>> 62b3b9a0
 </pre>