# TensorFlow external dependencies that can be loaded in WORKSPACE files.

load("//third_party/gpus:cuda_configure.bzl", "cuda_configure")
load("//third_party/sycl:sycl_configure.bzl", "sycl_configure")
load("//third_party/mkl:build_defs.bzl", "mkl_repository")
load("@io_bazel_rules_closure//closure/private:java_import_external.bzl",
     "java_import_external")
load("@io_bazel_rules_closure//closure:defs.bzl", "filegroup_external")
load("//third_party/py:python_configure.bzl", "python_configure")
load("//third_party/toolchains/cpus/arm:arm_compiler_configure.bzl",
     "arm_compiler_configure")


def _is_windows(repository_ctx):
  """Returns true if the host operating system is windows."""
  return repository_ctx.os.name.lower().find("windows") != -1


def _get_env_var(repository_ctx, name):
  """Find an environment variable."""
  if name in repository_ctx.os.environ:
    return repository_ctx.os.environ[name]
  else:
    return None


# Parse the bazel version string from `native.bazel_version`.
def _parse_bazel_version(bazel_version):
  # Remove commit from version.
  version = bazel_version.split(" ", 1)[0]

  # Split into (release, date) parts and only return the release
  # as a tuple of integers.
  parts = version.split("-", 1)

  # Turn "release" into a tuple of strings
  version_tuple = ()
  for number in parts[0].split("."):
    version_tuple += (str(number),)
  return version_tuple


# Check that a specific bazel version is being used.
def check_version(bazel_version):
  if "bazel_version" not in dir(native):
    fail("\nCurrent Bazel version is lower than 0.2.1, expected at least %s\n" %
         bazel_version)
  elif not native.bazel_version:
    print("\nCurrent Bazel is not a release version, cannot check for " +
          "compatibility.")
    print("Make sure that you are running at least Bazel %s.\n" % bazel_version)
  else:
    current_bazel_version = _parse_bazel_version(native.bazel_version)
    minimum_bazel_version = _parse_bazel_version(bazel_version)
    if minimum_bazel_version > current_bazel_version:
      fail("\nCurrent Bazel version is {}, expected at least {}\n".format(
          native.bazel_version, bazel_version))


def _repos_are_siblings():
  return Label("@foo//bar").workspace_root.startswith("../")


# Temporary workaround to support including TensorFlow as a submodule until this
# use-case is supported in the next Bazel release.
def _temp_workaround_http_archive_impl(repo_ctx):
  repo_ctx.template("BUILD", repo_ctx.attr.build_file, {
      "%prefix%": ".." if _repos_are_siblings() else "external",
      "%ws%": repo_ctx.attr.repository
  }, False)
  repo_ctx.download_and_extract(repo_ctx.attr.urls, "", repo_ctx.attr.sha256,
                                "", repo_ctx.attr.strip_prefix)
  if repo_ctx.attr.patch_file != None:
    _apply_patch(repo_ctx, repo_ctx.attr.patch_file)


temp_workaround_http_archive = repository_rule(
    implementation = _temp_workaround_http_archive_impl,
    attrs = {
        "build_file": attr.label(),
        "repository": attr.string(),
        "patch_file": attr.label(default = None),
        "urls": attr.string_list(default = []),
        "sha256": attr.string(default = ""),
        "strip_prefix": attr.string(default = ""),
    },
)

# Executes specified command with arguments and calls 'fail' if it exited with
# non-zero code
def _execute_and_check_ret_code(repo_ctx, cmd_and_args):
  result = repo_ctx.execute(cmd_and_args, timeout=10)
  if result.return_code != 0:
    fail(("Non-zero return code({1}) when executing '{0}':\n" + "Stdout: {2}\n"
          + "Stderr: {3}").format(" ".join(cmd_and_args), result.return_code,
                                  result.stdout, result.stderr))


# Apply a patch_file to the repository root directory
# Runs 'patch -p1'
def _apply_patch(repo_ctx, patch_file):
  # Don't check patch on Windows, because patch is only available under bash.
  if not _is_windows(repo_ctx) and not repo_ctx.which("patch"):
    fail("patch command is not found, please install it")

  cmd = [
      "patch", "-p1", "-d", repo_ctx.path("."), "-i", repo_ctx.path(patch_file)
  ]
  if _is_windows(repo_ctx):
    bazel_sh = _get_env_var(repo_ctx, "BAZEL_SH")
    if not bazel_sh:
      fail("BAZEL_SH environment variable is not set")
    cmd = [bazel_sh, "-c", " ".join(cmd)]
  _execute_and_check_ret_code(repo_ctx, cmd)


# Download the repository and apply a patch to its root
def _patched_http_archive_impl(repo_ctx):
  repo_ctx.download_and_extract(
      repo_ctx.attr.urls,
      sha256=repo_ctx.attr.sha256,
      stripPrefix=repo_ctx.attr.strip_prefix)
  _apply_patch(repo_ctx, repo_ctx.attr.patch_file)


patched_http_archive = repository_rule(
    implementation = _patched_http_archive_impl,
    attrs = {
        "patch_file": attr.label(),
        "build_file": attr.label(),
        "repository": attr.string(),
        "urls": attr.string_list(default = []),
        "sha256": attr.string(default = ""),
        "strip_prefix": attr.string(default = ""),
    },
)


# If TensorFlow is linked as a submodule.
# path_prefix is no longer used.
# tf_repo_name is thought to be under consideration.
def tf_workspace(path_prefix="", tf_repo_name=""):
  # We must check the bazel version before trying to parse any other BUILD
  # files, in case the parsing of those build files depends on the bazel
  # version we require here.
  check_version("0.5.4")
  cuda_configure(name="local_config_cuda")
  sycl_configure(name="local_config_sycl")
  python_configure(name="local_config_python")

  # Point //external/local_config_arm_compiler to //external/arm_compiler
  arm_compiler_configure(
      name="local_config_arm_compiler",
      remote_config_repo="../arm_compiler",
      build_file = str(Label("//third_party/toolchains/cpus/arm:BUILD")))

  mkl_repository(
      name = "mkl",
      urls = [
          "http://mirror.bazel.build/github.com/01org/mkl-dnn/releases/download/v0.9/mklml_lnx_2018.0.20170720.tgz",
          # "https://github.com/01org/mkl-dnn/releases/download/v0.9/mklml_lnx_2018.0.20170720.tgz",
      ],
      sha256 = "57ba56c4c243f403ff78f417ff854ef50b9eddf4a610a917b7c95e7fa8553a4b",
      strip_prefix = "mklml_lnx_2018.0.20170720",
      build_file = str(Label("//third_party/mkl:mkl.BUILD")),
      repository = tf_repo_name,
  )

  if path_prefix:
    print("path_prefix was specified to tf_workspace but is no longer used " +
          "and will be removed in the future.")

  native.new_http_archive(
      name = "eigen_archive",
      urls = [
          "https://bitbucket.org/eigen/eigen/get/429aa5254200.tar.gz",
          "http://mirror.bazel.build/bitbucket.org/eigen/eigen/get/429aa5254200.tar.gz",
      ],
      sha256 = "61d8b6fc4279dd1dda986fb1677d15e3d641c07a3ea5abe255790b1f0c0c14e9",
      strip_prefix = "eigen-eigen-429aa5254200",
      build_file = str(Label("//third_party:eigen.BUILD")),
  )

  native.new_http_archive(
      name = "arm_compiler",
      build_file = str(Label("//:arm_compiler.BUILD")),
      sha256 = "970285762565c7890c6c087d262b0a18286e7d0384f13a37786d8521773bc969",
      strip_prefix = "tools-0e906ebc527eab1cdbf7adabff5b474da9562e9f/arm-bcm2708/arm-rpi-4.9.3-linux-gnueabihf",
      urls = [
          "http://mirror.bazel.build/github.com/raspberrypi/tools/archive/0e906ebc527eab1cdbf7adabff5b474da9562e9f.tar.gz",
          # "https://github.com/raspberrypi/tools/archive/0e906ebc527eab1cdbf7adabff5b474da9562e9f.tar.gz",
      ],
  )

  native.new_http_archive(
      name = "libxsmm_archive",
      urls = [
          "http://mirror.bazel.build/github.com/hfp/libxsmm/archive/1.8.1.tar.gz",
          # "https://github.com/hfp/libxsmm/archive/1.8.1.tar.gz",
      ],
      sha256 = "2ade869c3f42f23b5263c7d594aa3c7e5e61ac6a3afcaf5d6e42899d2a7986ce",
      strip_prefix = "libxsmm-1.8.1",
      build_file = str(Label("//third_party:libxsmm.BUILD")),
  )

  native.bind(
      name = "xsmm_avx",
      actual = "@libxsmm_archive//third_party:xsmm_avx",
  )

  native.new_http_archive(
      name = "ortools_archive",
      urls = [
          "http://mirror.bazel.build/github.com/google/or-tools/archive/253f7955c6a1fd805408fba2e42ac6d45b312d15.tar.gz",
          # "https://github.com/google/or-tools/archive/253f7955c6a1fd805408fba2e42ac6d45b312d15.tar.gz",
      ],
      sha256 = "932075525642b04ac6f1b50589f1df5cd72ec2f448b721fd32234cf183f0e755",
      strip_prefix = "or-tools-253f7955c6a1fd805408fba2e42ac6d45b312d15/src",
      build_file = str(Label("//third_party:ortools.BUILD")),
  )

  native.http_archive(
      name = "com_googlesource_code_re2",
      urls = [
          "http://mirror.bazel.build/github.com/google/re2/archive/b94b7cd42e9f02673cd748c1ac1d16db4052514c.tar.gz",
          # "https://github.com/google/re2/archive/b94b7cd42e9f02673cd748c1ac1d16db4052514c.tar.gz",
      ],
      sha256 = "bd63550101e056427c9e7ff12a408c1c8b74e9803f393ca916b2926fc2c4906f",
      strip_prefix = "re2-b94b7cd42e9f02673cd748c1ac1d16db4052514c",
  )

  native.http_archive(
      name = "gemmlowp",
      urls = [
          "http://mirror.bazel.build/github.com/google/gemmlowp/archive/010bb3e71a26ca1d0884a167081d092b43563996.zip"
          # "https://github.com/google/gemmlowp/archive/010bb3e71a26ca1d0884a167081d092b43563996.zip",
      ],
      sha256 = "dd2557072bde12141419cb8320a9c25e6ec41a8ae53c2ac78c076a347bb46d9d",
      strip_prefix = "gemmlowp-010bb3e71a26ca1d0884a167081d092b43563996",
  )

  native.new_http_archive(
      name = "farmhash_archive",
      urls = [
          "http://mirror.bazel.build/github.com/google/farmhash/archive/816a4ae622e964763ca0862d9dbd19324a1eaf45.tar.gz",
          # "https://github.com/google/farmhash/archive/816a4ae622e964763ca0862d9dbd19324a1eaf45.tar.gz",
      ],
      sha256 = "6560547c63e4af82b0f202cb710ceabb3f21347a4b996db565a411da5b17aba0",
      strip_prefix = "farmhash-816a4ae622e964763ca0862d9dbd19324a1eaf45",
      build_file = str(Label("//third_party:farmhash.BUILD")),
  )

  native.bind(
      name = "farmhash",
      actual = "@farmhash//:farmhash",
  )

  native.new_http_archive(
      name = "highwayhash",
      urls = [
          "http://mirror.bazel.build/github.com/google/highwayhash/archive/dfcb97ca4fe9277bf9dc1802dd979b071896453b.tar.gz",
          # "https://github.com/google/highwayhash/archive/dfcb97ca4fe9277bf9dc1802dd979b071896453b.tar.gz",
      ],
      sha256 = "0f30a15b1566d93f146c8d149878a06e91d9bb7ec2cfd76906df62a82be4aac9",
      strip_prefix = "highwayhash-dfcb97ca4fe9277bf9dc1802dd979b071896453b",
      build_file = str(Label("//third_party:highwayhash.BUILD")),
  )

  native.new_http_archive(
      name = "nasm",
      urls = [
          "http://mirror.bazel.build/www.nasm.us/pub/nasm/releasebuilds/2.12.02/nasm-2.12.02.tar.bz2",
          "http://pkgs.fedoraproject.org/repo/pkgs/nasm/nasm-2.12.02.tar.bz2/d15843c3fb7db39af80571ee27ec6fad/nasm-2.12.02.tar.bz2",
      ],
      sha256 = "00b0891c678c065446ca59bcee64719d0096d54d6886e6e472aeee2e170ae324",
      strip_prefix = "nasm-2.12.02",
      build_file = str(Label("//third_party:nasm.BUILD")),
  )

  temp_workaround_http_archive(
      name = "jpeg",
      urls = [
          "http://mirror.bazel.build/github.com/libjpeg-turbo/libjpeg-turbo/archive/1.5.1.tar.gz",
          # "https://github.com/libjpeg-turbo/libjpeg-turbo/archive/1.5.1.tar.gz",
      ],
      sha256 = "c15a9607892113946379ccea3ca8b85018301b200754f209453ab21674268e77",
      strip_prefix = "libjpeg-turbo-1.5.1",
      build_file = str(Label("//third_party/jpeg:jpeg.BUILD")),
      repository = tf_repo_name,
  )

  native.new_http_archive(
      name = "png_archive",
      urls = [
          "http://mirror.bazel.build/github.com/glennrp/libpng/archive/v1.2.53.tar.gz",
          # "https://github.com/glennrp/libpng/archive/v1.2.53.tar.gz",
      ],
      sha256 = "716c59c7dfc808a4c368f8ada526932be72b2fcea11dd85dc9d88b1df1dfe9c2",
      strip_prefix = "libpng-1.2.53",
      build_file = str(Label("//third_party:png.BUILD")),
  )

  native.new_http_archive(
      name = "sqlite_archive",
      urls = ["http://www.sqlite.org/2017/sqlite-amalgamation-3200000.zip"],
      sha256 = "208780b3616f9de0aeb50822b7a8f5482f6515193859e91ed61637be6ad74fd4",
      strip_prefix = "sqlite-amalgamation-3200000",
      build_file = str(Label("//third_party:sqlite.BUILD"))
  )

  native.new_http_archive(
      name = "gif_archive",
      urls = [
          "http://mirror.bazel.build/ufpr.dl.sourceforge.net/project/giflib/giflib-5.1.4.tar.gz",
          "http://pilotfiber.dl.sourceforge.net/project/giflib/giflib-5.1.4.tar.gz",
      ],
      sha256 = "34a7377ba834397db019e8eb122e551a49c98f49df75ec3fcc92b9a794a4f6d1",
      strip_prefix = "giflib-5.1.4",
      build_file = str(Label("//third_party:gif.BUILD")),
  )

  native.new_http_archive(
      name = "six_archive",
      urls = [
          "http://mirror.bazel.build/pypi.python.org/packages/source/s/six/six-1.10.0.tar.gz",
          "https://pypi.python.org/packages/source/s/six/six-1.10.0.tar.gz",
      ],
      sha256 = "105f8d68616f8248e24bf0e9372ef04d3cc10104f1980f54d57b2ce73a5ad56a",
      strip_prefix = "six-1.10.0",
      build_file = str(Label("//third_party:six.BUILD")),
  )

  native.new_http_archive(
      name = "org_python_pypi_backports_weakref",
      urls = [
          "http://mirror.bazel.build/pypi.python.org/packages/bc/cc/3cdb0a02e7e96f6c70bd971bc8a90b8463fda83e264fa9c5c1c98ceabd81/backports.weakref-1.0rc1.tar.gz",
          "https://pypi.python.org/packages/bc/cc/3cdb0a02e7e96f6c70bd971bc8a90b8463fda83e264fa9c5c1c98ceabd81/backports.weakref-1.0rc1.tar.gz",
      ],
      sha256 = "8813bf712a66b3d8b85dc289e1104ed220f1878cf981e2fe756dfaabe9a82892",
      strip_prefix = "backports.weakref-1.0rc1/src",
      build_file = str(Label("//third_party:backports_weakref.BUILD")),
  )

  native.new_http_archive(
      name = "com_github_andreif_codegen",
      urls = [
          "http://mirror.bazel.build/github.com/andreif/codegen/archive/1.0.tar.gz",
          # "https://github.com/andreif/codegen/archive/1.0.tar.gz",
      ],
      sha256 = "2dadd04a2802de27e0fe5a19b76538f6da9d39ff244036afa00c1bba754de5ee",
      strip_prefix = "codegen-1.0",
      build_file = str(Label("//third_party:codegen.BUILD")),
  )

  filegroup_external(
      name = "org_python_license",
      licenses = ["notice"],  # Python 2.0
      sha256_urls = {
          "b5556e921715ddb9242c076cae3963f483aa47266c5e37ea4c187f77cc79501c": [
              "http://mirror.bazel.build/docs.python.org/2.7/_sources/license.txt",
              "https://docs.python.org/2.7/_sources/license.txt",
          ],
      },
  )

  native.bind(
      name = "six",
      actual = "@six_archive//:six",
  )

  # TODO(gunan): Add github mirror back if/when sha256sum issues are resolved.
  #   See https://github.com/libgit2/libgit2/issues/4343 for contetxt.
  patched_http_archive(
      name = "protobuf_archive",
      urls = [
          "http://mirror.bazel.build/github.com/google/protobuf/archive/0b059a3d8a8f8aa40dde7bea55edca4ec5dfea66.tar.gz",
      ],
      sha256 = "6d43b9d223ce09e5d4ce8b0060cb8a7513577a35a64c7e3dad10f0703bf3ad93",
      strip_prefix = "protobuf-0b059a3d8a8f8aa40dde7bea55edca4ec5dfea66",
      # TODO: remove patching when tensorflow stops linking same protos into
      #       multiple shared libraries loaded in runtime by python.
      #       This patch fixes a runtime crash when tensorflow is compiled
      #       with clang -O2 on Linux (see https://github.com/tensorflow/tensorflow/issues/8394)
      patch_file = str(Label("//third_party/protobuf:add_noinlines.patch")),
  )

  native.bind(
      name = "protobuf",
      actual = "@protobuf_archive//:protobuf",
  )

  # We need to import the protobuf library under the names com_google_protobuf
  # and com_google_protobuf_cc to enable proto_library support in bazel.
  # Unfortunately there is no way to alias http_archives at the moment.
  # TODO(gunan): Add github mirror back if/when sha256sum issues are resolved.
  native.http_archive(
      name = "com_google_protobuf",
      urls = [
          "http://mirror.bazel.build/github.com/google/protobuf/archive/0b059a3d8a8f8aa40dde7bea55edca4ec5dfea66.tar.gz",
      ],
      sha256 = "6d43b9d223ce09e5d4ce8b0060cb8a7513577a35a64c7e3dad10f0703bf3ad93",
      strip_prefix = "protobuf-0b059a3d8a8f8aa40dde7bea55edca4ec5dfea66",
  )

  # TODO(gunan): Add github mirror back if/when sha256sum issues are resolved.
  native.http_archive(
      name = "com_google_protobuf_cc",
      urls = [
          "http://mirror.bazel.build/github.com/google/protobuf/archive/0b059a3d8a8f8aa40dde7bea55edca4ec5dfea66.tar.gz",
      ],
      sha256 = "6d43b9d223ce09e5d4ce8b0060cb8a7513577a35a64c7e3dad10f0703bf3ad93",
      strip_prefix = "protobuf-0b059a3d8a8f8aa40dde7bea55edca4ec5dfea66",
  )

  native.http_archive(
      name = "nsync",
      urls = [
          "http://mirror.bazel.build/github.com/google/nsync/archive/ad722c76c6e6653f66be2e1f69521b7f7517da55.tar.gz",
          # "https://github.com/google/nsync/archive/ad722c76c6e6653f66be2e1f69521b7f7517da55.tar.gz",
      ],
      sha256 = "7dd8ca49319f77e8226cd020a9210a525f88ac26e7041c59c95418223a1cdf55",
      strip_prefix = "nsync-ad722c76c6e6653f66be2e1f69521b7f7517da55",
  )

  native.http_archive(
      name = "com_google_googletest",
      urls = [
          "http://mirror.bazel.build/github.com/google/googletest/archive/9816b96a6ddc0430671693df90192bbee57108b6.zip",
          # "https://github.com/google/googletest/archive/9816b96a6ddc0430671693df90192bbee57108b6.zip",
      ],
      sha256 = "9cbca84c4256bed17df2c8f4d00c912c19d247c11c9ba6647cd6dd5b5c996b8d",
      strip_prefix = "googletest-9816b96a6ddc0430671693df90192bbee57108b6",
  )

  native.http_archive(
      name = "com_github_gflags_gflags",
      urls = [
          "http://mirror.bazel.build/github.com/gflags/gflags/archive/f8a0efe03aa69b3336d8e228b37d4ccb17324b88.tar.gz",
          # "https://github.com/gflags/gflags/archive/f8a0efe03aa69b3336d8e228b37d4ccb17324b88.tar.gz",
      ],
      sha256 = "4d222fab8f1ede4709cdff417d15a1336f862d7334a81abf76d09c15ecf9acd1",
      strip_prefix = "gflags-f8a0efe03aa69b3336d8e228b37d4ccb17324b88",
  )

  native.bind(
      name = "python_headers",
      actual = str(Label("//util/python:python_headers")),
  )

  native.new_http_archive(
      name = "pcre",
      sha256 = "ccdf7e788769838f8285b3ee672ed573358202305ee361cfec7a4a4fb005bbc7",
      urls = [
          "http://mirror.bazel.build/ftp.exim.org/pub/pcre/pcre-8.39.tar.gz",
          "http://ftp.exim.org/pub/pcre/pcre-8.39.tar.gz",
      ],
      strip_prefix = "pcre-8.39",
      build_file = str(Label("//third_party:pcre.BUILD")),
  )

  native.new_http_archive(
      name = "swig",
      sha256 = "58a475dbbd4a4d7075e5fe86d4e54c9edde39847cdb96a3053d87cb64a23a453",
      urls = [
          "http://mirror.bazel.build/ufpr.dl.sourceforge.net/project/swig/swig/swig-3.0.8/swig-3.0.8.tar.gz",
          "http://ufpr.dl.sourceforge.net/project/swig/swig/swig-3.0.8/swig-3.0.8.tar.gz",
          "http://pilotfiber.dl.sourceforge.net/project/swig/swig/swig-3.0.8/swig-3.0.8.tar.gz",
      ],
      strip_prefix = "swig-3.0.8",
      build_file = str(Label("//third_party:swig.BUILD")),
  )

  temp_workaround_http_archive(
      name = "curl",
      sha256 = "ff3e80c1ca6a068428726cd7dd19037a47cc538ce58ef61c59587191039b2ca6",
      urls = [
          "http://mirror.bazel.build/curl.haxx.se/download/curl-7.49.1.tar.gz",
          "https://curl.haxx.se/download/curl-7.49.1.tar.gz",
      ],
      strip_prefix = "curl-7.49.1",
      build_file = str(Label("//third_party:curl.BUILD")),
      repository = tf_repo_name
  )

  # grpc expects //external:protobuf_clib and //external:protobuf_compiler
  # to point to the protobuf's compiler library.
  native.bind(
      name = "protobuf_clib",
      actual = "@protobuf_archive//:protoc_lib",
  )

  native.bind(
      name = "libssl",
      actual = "@boringssl//:ssl",
  )

  # gRPC has includes directly from their third_party path for nanopb, so we
  # must depend on their version of it.
  native.bind(
      name = "nanopb",
      actual = "@grpc//third_party/nanopb:nanopb",
  )

  patched_http_archive(
      name = "grpc",
      urls = [
          "http://mirror.bazel.build/github.com/grpc/grpc/archive/781fd6f6ea03645a520cd5c675da67ab61f87e4b.tar.gz",
          # "https://github.com/grpc/grpc/archive/781fd6f6ea03645a520cd5c675da67ab61f87e4b.tar.gz",
      ],
      sha256 = "2004635e6a078acfac8ffa71738397796be4f8fb72f572cc44ecee5d99511d9f",
      strip_prefix = "grpc-781fd6f6ea03645a520cd5c675da67ab61f87e4b",
      patch_file = str(Label("//third_party/grpc:grpc.patch")),
  )

  # protobuf expects //external:grpc_cpp_plugin to point to grpc's
  # C++ plugin code generator.
  native.bind(
      name = "grpc_cpp_plugin",
      actual = "@grpc//:grpc_cpp_plugin",
  )

  native.bind(
      name = "grpc_lib",
      actual = "@grpc//:grpc++_unsecure",
  )

  native.new_http_archive(
      name = "linenoise",
      sha256 = "7f51f45887a3d31b4ce4fa5965210a5e64637ceac12720cfce7954d6a2e812f7",
      urls = [
          "http://mirror.bazel.build/github.com/antirez/linenoise/archive/c894b9e59f02203dbe4e2be657572cf88c4230c3.tar.gz",
          # "https://github.com/antirez/linenoise/archive/c894b9e59f02203dbe4e2be657572cf88c4230c3.tar.gz",
      ],
      strip_prefix = "linenoise-c894b9e59f02203dbe4e2be657572cf88c4230c3",
      build_file = str(Label("//third_party:linenoise.BUILD")),
  )

  # TODO(phawkins): currently, this rule uses an unofficial LLVM mirror.
  # Switch to an official source of snapshots if/when possible.
  temp_workaround_http_archive(
      name = "llvm",
      urls = [
<<<<<<< HEAD
          "http://mirror.bazel.build/github.com/llvm-mirror/llvm/archive/343595467c91e2db33e7e157adc87b2e53ddbe1a.tar.gz",
          # "https://github.com/llvm-mirror/llvm/archive/343595467c91e2db33e7e157adc87b2e53ddbe1a.tar.gz",
=======
          "http://mirror.bazel.build/github.com/llvm-mirror/llvm/archive/bb3c660e87f59abb665570a31b01ab125ec4c10e.tar.gz",
          "https://github.com/llvm-mirror/llvm/archive/bb3c660e87f59abb665570a31b01ab125ec4c10e.tar.gz",
>>>>>>> b6b319d9
      ],
      sha256 = "caab6d7978e6771cb4e9b5b89607c5370de8aa642913c6c14e892468194c94e4",
      strip_prefix = "llvm-bb3c660e87f59abb665570a31b01ab125ec4c10e",
      build_file = str(Label("//third_party/llvm:llvm.BUILD")),
      repository = tf_repo_name,
  )

  native.new_http_archive(
      name = "lmdb",
      urls = [
          "http://mirror.bazel.build/github.com/LMDB/lmdb/archive/LMDB_0.9.19.tar.gz",
          # "https://github.com/LMDB/lmdb/archive/LMDB_0.9.19.tar.gz",
      ],
      sha256 = "108532fb94c6f227558d45be3f3347b52539f0f58290a7bb31ec06c462d05326",
      strip_prefix = "lmdb-LMDB_0.9.19/libraries/liblmdb",
      build_file = str(Label("//third_party:lmdb.BUILD")),
  )

  native.new_http_archive(
      name = "jsoncpp_git",
      urls = [
          "http://mirror.bazel.build/github.com/open-source-parsers/jsoncpp/archive/11086dd6a7eba04289944367ca82cea71299ed70.tar.gz",
          # "https://github.com/open-source-parsers/jsoncpp/archive/11086dd6a7eba04289944367ca82cea71299ed70.tar.gz",
      ],
      sha256 = "07d34db40593d257324ec5fb9debc4dc33f29f8fb44e33a2eeb35503e61d0fe2",
      strip_prefix = "jsoncpp-11086dd6a7eba04289944367ca82cea71299ed70",
      build_file = str(Label("//third_party:jsoncpp.BUILD")),
  )

  native.bind(
      name = "jsoncpp",
      actual = "@jsoncpp_git//:jsoncpp",
  )

  patched_http_archive(
      name = "boringssl",
      urls = [
          "http://mirror.bazel.build/github.com/google/boringssl/archive/e3860009a091cd1bd2bc189cdbc3c6d095abde84.tar.gz",
          # "https://github.com/google/boringssl/archive/e3860009a091cd1bd2bc189cdbc3c6d095abde84.tar.gz",  # 2017-07-07
      ],
      sha256 = "02f5950f93c4fd3691771c07c9d04cf2999ab01383ff99da345249e93b0fcfb2",
      strip_prefix = "boringssl-e3860009a091cd1bd2bc189cdbc3c6d095abde84",
      # Add patch to boringssl code to support s390x
      patch_file = str(Label("//third_party/boringssl:add_boringssl_s390x.patch")),
  )

  native.new_http_archive(
      name = "zlib_archive",
      urls = [
          "http://mirror.bazel.build/zlib.net/zlib-1.2.8.tar.gz",
          "http://zlib.net/fossils/zlib-1.2.8.tar.gz",
      ],
      sha256 = "36658cb768a54c1d4dec43c3116c27ed893e88b02ecfcb44f2166f9c0b7f2a0d",
      strip_prefix = "zlib-1.2.8",
      build_file = str(Label("//third_party:zlib.BUILD")),
  )

  native.bind(
      name = "zlib",
      actual = "@zlib_archive//:zlib",
  )

  native.new_http_archive(
      name = "fft2d",
      urls = [
          "http://mirror.bazel.build/www.kurims.kyoto-u.ac.jp/~ooura/fft.tgz",
          "http://www.kurims.kyoto-u.ac.jp/~ooura/fft.tgz",
      ],
      sha256 = "52bb637c70b971958ec79c9c8752b1df5ff0218a4db4510e60826e0cb79b5296",
      build_file = str(Label("//third_party/fft2d:fft2d.BUILD")),
  )

  temp_workaround_http_archive(
      name = "snappy",
      urls = [
          "http://mirror.bazel.build/github.com/google/snappy/archive/1.1.4.tar.gz",
          # "https://github.com/google/snappy/archive/1.1.4.tar.gz",
      ],
      sha256 = "2f7504c73d85bac842e893340333be8cb8561710642fc9562fccdd9d2c3fcc94",
      strip_prefix = "snappy-1.1.4",
      build_file = str(Label("//third_party:snappy.BUILD")),
      repository = tf_repo_name,
  )

  temp_workaround_http_archive(
      name = "nccl_archive",
      urls = [
          "http://mirror.bazel.build/github.com/nvidia/nccl/archive/03d856977ecbaac87e598c0c4bafca96761b9ac7.tar.gz",
          # "https://github.com/nvidia/nccl/archive/03d856977ecbaac87e598c0c4bafca96761b9ac7.tar.gz",
      ],
      sha256 = "2ca86fb6179ecbff789cc67c836139c1bbc0324ed8c04643405a30bf26325176",
      strip_prefix = "nccl-03d856977ecbaac87e598c0c4bafca96761b9ac7",
      build_file = str(Label("//third_party:nccl.BUILD")),
      repository = tf_repo_name,
  )

  temp_workaround_http_archive(
      name = "aws",
      urls = [
          "http://bazel-mirror.storage.googleapis.com/github.com/aws/aws-sdk-cpp/archive/1.0.90.tar.gz",
          # "https://github.com/aws/aws-sdk-cpp/archive/1.0.90.tar.gz",
      ],
      sha256 = "f599b57aec4f03ad696044dd430b2d201864113937353adc346f53ad47991319",
      strip_prefix = "aws-sdk-cpp-1.0.90",
      build_file = str(Label("//third_party:aws.BUILD")),
  )

  java_import_external(
      name = "junit",
      jar_sha256 = "59721f0805e223d84b90677887d9ff567dc534d7c502ca903c0c2b17f05c116a",
      jar_urls = [
          "http://mirror.bazel.build/repo1.maven.org/maven2/junit/junit/4.12/junit-4.12.jar",
          "http://repo1.maven.org/maven2/junit/junit/4.12/junit-4.12.jar",
          "http://maven.ibiblio.org/maven2/junit/junit/4.12/junit-4.12.jar",
      ],
      licenses = ["reciprocal"],  # Common Public License Version 1.0
      testonly_ = True,
      deps = ["@org_hamcrest_core"],
  )

  java_import_external(
      name = "org_hamcrest_core",
      jar_sha256 = "66fdef91e9739348df7a096aa384a5685f4e875584cce89386a7a47251c4d8e9",
      jar_urls = [
          "http://mirror.bazel.build/repo1.maven.org/maven2/org/hamcrest/hamcrest-core/1.3/hamcrest-core-1.3.jar",
          "http://repo1.maven.org/maven2/org/hamcrest/hamcrest-core/1.3/hamcrest-core-1.3.jar",
          "http://maven.ibiblio.org/maven2/org/hamcrest/hamcrest-core/1.3/hamcrest-core-1.3.jar",
      ],
      licenses = ["notice"],  # New BSD License
      testonly_ = True,
  )

  temp_workaround_http_archive(
      name = "jemalloc",
      urls = [
          "http://mirror.bazel.build/github.com/jemalloc/jemalloc/archive/4.4.0.tar.gz",
          # "https://github.com/jemalloc/jemalloc/archive/4.4.0.tar.gz",
      ],
      sha256 = "3c8f25c02e806c3ce0ab5fb7da1817f89fc9732709024e2a81b6b82f7cc792a8",
      strip_prefix = "jemalloc-4.4.0",
      build_file = str(Label("//third_party:jemalloc.BUILD")),
      repository = tf_repo_name,
  )

  native.new_http_archive(
      name = "com_google_pprof",
      urls = [
          "http://mirror.bazel.build/github.com/google/pprof/archive/c0fb62ec88c411cc91194465e54db2632845b650.tar.gz",
          # "https://github.com/google/pprof/archive/c0fb62ec88c411cc91194465e54db2632845b650.tar.gz",
      ],
      sha256 = "e0928ca4aa10ea1e0551e2d7ce4d1d7ea2d84b2abbdef082b0da84268791d0c4",
      strip_prefix = "pprof-c0fb62ec88c411cc91194465e54db2632845b650",
      build_file = str(Label("//third_party:pprof.BUILD")),
  )

  native.new_http_archive(
      name = "cub_archive",
      urls = [
          "http://mirror.bazel.build/github.com/NVlabs/cub/archive/1.7.3.zip",
          # "https://github.com/NVlabs/cub/archive/1.7.3.zip",
      ],
      sha256 = "b7ead9e291d34ffa8074243541c1380d63be63f88de23de8ee548db573b72ebe",
      strip_prefix = "cub-1.7.3",
      build_file = str(Label("//third_party:cub.BUILD")),
  )

  native.bind(
      name = "cub",
      actual = "@cub_archive//:cub",
  )

  native.http_archive(
      name = "bazel_toolchains",
      urls = [
          "http://mirror.bazel.build/github.com/bazelbuild/bazel-toolchains/archive/9dbd803ad3b9447430a296810197b09b3a710956.tar.gz",
          # "https://github.com/bazelbuild/bazel-toolchains/archive/9dbd803ad3b9447430a296810197b09b3a710956.tar.gz",
      ],
      sha256 = "0799aa12db5260a499beb40f81744e760c59d055bfc5d271dd2c2ed4d5419faa",
      strip_prefix = "bazel-toolchains-9dbd803ad3b9447430a296810197b09b3a710956",
  )<|MERGE_RESOLUTION|>--- conflicted
+++ resolved
@@ -540,13 +540,8 @@
   temp_workaround_http_archive(
       name = "llvm",
       urls = [
-<<<<<<< HEAD
-          "http://mirror.bazel.build/github.com/llvm-mirror/llvm/archive/343595467c91e2db33e7e157adc87b2e53ddbe1a.tar.gz",
-          # "https://github.com/llvm-mirror/llvm/archive/343595467c91e2db33e7e157adc87b2e53ddbe1a.tar.gz",
-=======
           "http://mirror.bazel.build/github.com/llvm-mirror/llvm/archive/bb3c660e87f59abb665570a31b01ab125ec4c10e.tar.gz",
           "https://github.com/llvm-mirror/llvm/archive/bb3c660e87f59abb665570a31b01ab125ec4c10e.tar.gz",
->>>>>>> b6b319d9
       ],
       sha256 = "caab6d7978e6771cb4e9b5b89607c5370de8aa642913c6c14e892468194c94e4",
       strip_prefix = "llvm-bb3c660e87f59abb665570a31b01ab125ec4c10e",
