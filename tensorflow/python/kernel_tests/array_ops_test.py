--- conflicted
+++ resolved
@@ -114,16 +114,6 @@
     arr = np.random.rand(*arr_shape)
     mask = make_mask(arr_shape[:ndims_mask])
     if axis is not None:
-<<<<<<< HEAD
-      mask = make_mask(arr_shape[axis:ndims_mask+axis])
-    if axis is None or axis == 0:
-      masked_arr = arr[mask]
-    elif axis == 1:
-      masked_arr = arr[:,mask]
-    elif axis == 2:
-      masked_arr = arr[:,:,mask]
-    with self.test_session() as sess:
-=======
       mask = make_mask(arr_shape[axis:ndims_mask + axis])
     if axis is None or axis == 0:
       masked_arr = arr[mask]
@@ -132,18 +122,13 @@
     elif axis == 2:
       masked_arr = arr[:, :, mask]
     with self.test_session():
->>>>>>> c0b8a077
       masked_tensor = array_ops.boolean_mask(arr, mask, axis=axis)
 
       # Leading dimension size of masked_tensor is always unknown until runtime
       # since we don't how many elements will be kept.
       leading = 1 if axis is None else axis + 1
       self.assertAllEqual(masked_tensor.get_shape()[leading:],
-<<<<<<< HEAD
-          masked_arr.shape[leading:])
-=======
                           masked_arr.shape[leading:])
->>>>>>> c0b8a077
 
       self.assertAllClose(masked_arr, masked_tensor.eval())
 
@@ -1093,6 +1078,7 @@
                            [0, 0, 4, 5, 6, 0, 0],
                            [0, 0, 0, 0, 0, 0, 0]])
 
+
 class InvertPermutationTest(test_util.TensorFlowTestCase):
 
   def testInvertPermutation(self):
@@ -1104,16 +1090,5 @@
         self.assertAllEqual(y.eval(), [2, 4, 3, 0, 1])
 
 
-class InvertPermutationTest(test_util.TensorFlowTestCase):
-
-  def testInvertPermutation(self):
-    for dtype in [dtypes.int32, dtypes.int64]:
-      with self.test_session(use_gpu=True):
-        x = constant_op.constant([3, 4, 0, 2, 1], dtype=dtype)
-        y = array_ops.invert_permutation(x)
-        self.assertAllEqual(y.get_shape(), [5])
-        self.assertAllEqual(y.eval(), [2, 4, 3, 0, 1])
-
-
 if __name__ == "__main__":
   test_lib.main()