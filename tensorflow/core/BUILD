# Description:
# TensorFlow is a computational framework, primarily for use in machine
# learning applications.
#
# Public targets:
#
# ":protos_all_cc" - exports all core TensorFlow protos
#     ":protos_all_py" - py_proto_library version (Google-internal)
# ":lib" - exports the public non-test headers for:
#     platform/: Platform-specific code and external dependencies
#     lib/: Low-level libraries that are not TensorFlow-specific
# ":test" - test equivalent of ":lib".
#     This is currently public, but may be made internal in the
#     future.  Try to avoid depending on it.
# ":framework" - exports the public non-test headers for:
#     util/: General low-level TensorFlow-specific libraries
#     framework/: Support for adding new ops & kernels
#     example/: Wrappers to simplify access to Example proto
# ":ops" - defines TensorFlow ops, but no implementations / kernels
#     ops/: Standard ops
#     user_ops/: User-supplied ops
#     This aggregates a number of smaller op libraries (":*_op_lib")
# ":core_cpu" - exports the public non-test headers for:
#     graph/: Support for graphs made up of ops
#     common_runtime/: Common code for execution of graphs
#     public/: Public APIs for running graphs
# ":core" - The code for ":core_cpu" plus a GPU runtime
# ":all_kernels" - The cpu-specific kernels, plus gpu kernels if
#     built with Cuda
# ":tensorflow_opensource" - The complete open-source package, including
#      ":all_kernels", ":core", and a Session implementation.
# ":tensorflow" - "tensorflow_opensource" plus some Google-internal libraries.
# ":testlib" - TensorFlow-specific test support, e.g. utilities for testing
#      kernels.
# ":direct_session" - An implementation of the Session interface that
#      directly runs Graphs via the internal TensorFlow executor.
#  "framework_lite" - Intended to be used by operator implementations
#      (kernels) that can also be run outside the tensorflow runtime. This
#      contains a small set of headers and utilities that can be used for core
#      kernels, without bringing in libraries that can bloat code size (e.g.,
#      logging is not included because using it will bring in a large amount of
#      ostream code).
#
# ":example_parser_configuration" -- A library for extracting the
#      tensorflow.Example proto configuration from a Graph.
#
# Public Android targets:
#
# filegroup ":android_proto_srcs" - Protos
# filegroup ":android_srcs" - Core sources
# cc_library ":android_tensorflow_lib" - Native library
# cc_library ":android_tensorflow_lib_selective_registration" - Native library
#   supporting SELECTIVE_REGISTRATION feature.
# portable_proto_library ":android_proto_lib" (Google-internal)
#
# Note that :framework and :lib have incomplete transitive dependencies (they
# declare but do not define some symbols) if framework_shared_object=True
# (meaning there is an explicit framework shared object). Missing symbols are
# included in //tensorflow:libtensorflow_framework.so. This split supports
# custom op registration; see comments on
# //tensorflow:libtensorflow_framework.so. It does mean that TensorFlow cc_test
# and cc_binary rules will not build. Using tf_cc_test and tf_cc_binary (from
# //tensorflow/tensorflow.bzl) will include the necessary symbols in binary
# build targets.

package(default_visibility = [
    "//tensorflow:internal",
    "//tensorflow_models:__subpackages__",
])

licenses(["notice"])  # Apache 2.0

load(
    "@io_bazel_rules_closure//closure:defs.bzl",
    "closure_js_proto_library",
)
load(
    "//tensorflow:tensorflow.bzl",
    "full_path",
    "if_android",
    "if_not_android_mips_and_mips64",
    "if_ios",
    "if_linux_x86_64",
    "if_mobile",
    "if_not_mobile",
    "if_windows",
    "if_not_windows",
    "tf_copts",
    "tf_cc_test",
    "tf_cc_tests",
    "tf_cuda_library",
    "tf_gen_op_libs",
    "tf_generate_proto_text_sources",
    "tf_genrule_cmd_append_to_srcs",
    "tf_opts_nortti_if_android",
    "cc_header_only_library",
)
load("//tensorflow:tensorflow.bzl", "tf_cc_test_mkl")
load("//tensorflow:tensorflow.bzl", "tf_cc_test_gpu")
load("//tensorflow:tensorflow.bzl", "tf_cc_tests_gpu")
load("//tensorflow:tensorflow.bzl", "tf_version_info_genrule")
load("//tensorflow:tensorflow.bzl", "tf_cuda_only_cc_test")

# For platform specific build config
load(
    "//tensorflow/core:platform/default/build_config.bzl",
    "tf_proto_library",
    "tf_proto_library_cc",
    "tf_additional_all_protos",
    "tf_additional_core_deps",
    "tf_additional_lib_defines",
    "tf_additional_lib_deps",
    "tf_additional_lib_hdrs",
    "tf_additional_lib_srcs",
    "tf_additional_framework_hdrs",
    "tf_additional_framework_srcs",
    "tf_additional_minimal_lib_srcs",
    "tf_additional_proto_hdrs",
    "tf_additional_proto_srcs",
    "tf_additional_cupti_wrapper_deps",
    "tf_additional_libdevice_data",
    "tf_additional_libdevice_deps",
    "tf_additional_libdevice_srcs",
    "tf_additional_test_deps",
    "tf_additional_test_srcs",
    "tf_env_time_hdrs",
    "tf_env_time_srcs",
    "tf_kernel_tests_linkstatic",
    "tf_additional_cloud_op_deps",
    "tf_additional_cloud_kernel_deps",
    "tf_lib_proto_parsing_deps",
    "tf_additional_verbs_lib_defines",
    "tf_additional_mpi_lib_defines",
    "tf_additional_gdr_lib_defines",
    "tf_additional_device_tracer_srcs",
    "tf_additional_device_tracer_deps",
    "tf_additional_device_tracer_cuda_deps",
    "tf_pyclif_proto_library",
    "tf_jspb_proto_library",
    "tf_nano_proto_library",
    "tf_protos_all",
    "tf_protos_all_impl",
    "tf_protos_grappler",
    "tf_protos_grappler_impl",
)
load(
    "//tensorflow/core:platform/default/build_config_root.bzl",
    "tf_cuda_tests_tags",
    "if_static",
)
load("@local_config_cuda//cuda:build_defs.bzl", "if_cuda")
load(
    "//third_party/mkl:build_defs.bzl",
    "if_mkl",
)
load("@io_bazel_rules_closure//closure:defs.bzl", "closure_proto_library")

exports_files(["ops/ops.pbtxt"])

# -----------------------------------------------------------------------------
# Public targets

# Protos which are needed for core tensorflow, including on mobile builds.
#
# Note that some protos are in neither additional_core_proto_srcs nor this
# filegroup; e.g.  ones with individual proto_library targets.
CORE_PROTO_SRCS = [
    "example/example.proto",
    "example/feature.proto",
    "framework/allocation_description.proto",
    "framework/attr_value.proto",
    "framework/cost_graph.proto",
    "framework/device_attributes.proto",
    "framework/function.proto",
    "framework/graph.proto",
    "framework/graph_transfer_info.proto",
    "framework/iterator.proto",
    "framework/kernel_def.proto",
    "framework/log_memory.proto",
    "framework/node_def.proto",
    "framework/op_def.proto",
    "framework/api_def.proto",
    "framework/reader_base.proto",
    "framework/remote_fused_graph_execute_info.proto",
    "framework/resource_handle.proto",
    "framework/step_stats.proto",
    "framework/summary.proto",
    "framework/tensor.proto",
    "framework/tensor_description.proto",
    "framework/tensor_shape.proto",
    "framework/tensor_slice.proto",
    "framework/types.proto",
    "framework/variable.proto",
    "framework/versions.proto",
    "lib/core/error_codes.proto",
    "protobuf/config.proto",
    "protobuf/cluster.proto",
    "protobuf/debug.proto",
    "protobuf/device_properties.proto",
    "protobuf/queue_runner.proto",
    "protobuf/rewriter_config.proto",
    "protobuf/tensor_bundle.proto",
    "protobuf/saver.proto",
    "util/event.proto",
    "util/memmapped_file_system.proto",
    "util/saved_tensor_slice.proto",
]

# Protos which are not needed on mobile builds, but should be included in
# protos_all.
#
# Note that some protos are in neither core_proto_srcs nor this filegroup; e.g.
# ones with individual proto_library targets.
ADDITIONAL_CORE_PROTO_SRCS = [
    "example/example_parser_configuration.proto",
    "protobuf/checkpointable_object_graph.proto",
    "protobuf/control_flow.proto",
    # TODO(ebrevdo): Re-enable once CriticalSection is in core.
    # "protobuf/critical_section.proto",
    "protobuf/meta_graph.proto",
    "protobuf/named_tensor.proto",
    "protobuf/saved_model.proto",
    "protobuf/tensorflow_server.proto",
    "util/test_log.proto",
]

tf_proto_library(
    name = "protos_all",
    srcs = CORE_PROTO_SRCS + ADDITIONAL_CORE_PROTO_SRCS,
    cc_api_version = 2,
    default_header = True,
    j2objc_api_version = 1,
    java_api_version = 2,
    js_api_version = 2,
    visibility = ["//visibility:public"],
)

tf_jspb_proto_library(
    name = "protos_all_jspb_proto",
    visibility = ["//visibility:public"],
    deps = [":protos_all_cc"],
)

tf_nano_proto_library(
    name = "protos_all_nano_proto",
    field_style = "accessors",
    generate_equals = 1,
    generate_intdefs = 1,
    visibility = ["//visibility:public"],
    deps = [":protos_all_cc"],
)

<<<<<<< HEAD
proto_library(
    name = "example_protos",
=======
closure_js_proto_library(
    name = "example_js_protos",
>>>>>>> 692a71da
    srcs = [
        "example/example.proto",
        "example/feature.proto",
    ],
    visibility = ["//visibility:public"],
)

<<<<<<< HEAD
closure_proto_library(
    name = "example_protos_closure",
    deps = [":example_protos"],
    visibility = ["//visibility:public"],
)

=======
>>>>>>> 692a71da
exports_files([
    "framework/types.proto",
])

tf_proto_library(
    name = "protos_test",
    srcs = ["util/example_proto_fast_parsing_test.proto"],
    cc_api_version = 2,
    protodeps = tf_additional_all_protos(),
    visibility = ["//visibility:public"],
)

# Minimal lib to detect platform
cc_library(
    name = "lib_platform",
    hdrs = [
        "platform/platform.h",
    ],
)

PLATFORM_BASE_HDRS = [
    "platform/logging.h",
    "platform/macros.h",
    "platform/types.h",
    "platform/cpu_info.h",
]

PLATFORM_OTHER_HDRS = [
    "platform/abi.h",
    "platform/stacktrace.h",
    "platform/stacktrace_handler.h",
    "platform/context.h",
    "platform/cpu_feature_guard.h",
    "platform/dynamic_annotations.h",
    "platform/env.h",
    "platform/env_time.h",
    "platform/file_system.h",
    "platform/file_system_helper.h",
    "platform/fingerprint.h",
    "platform/init_main.h",
    "platform/mem.h",
    "platform/mutex.h",
    "platform/net.h",
    "platform/notification.h",
    "platform/null_file_system.h",
    "platform/prefetch.h",
    "platform/profile_utils/clock_cycle_profiler.h",
    "platform/profile_utils/cpu_utils.h",
    "platform/protobuf.h",
    "platform/strong_hash.h",
    "platform/subprocess.h",
    "platform/thread_annotations.h",
]

# Smaller platform libraries that don't depend on "lib" or "lib_internal".
cc_library(
    name = "platform_base",
    srcs = glob([
        "platform/*/integral_types.h",
        "platform/*/logging.h",
        "platform/*/cpu_info.h",
    ]),
    hdrs = PLATFORM_BASE_HDRS,
    deps = [
        ":lib_platform",
        "//tensorflow/core/platform/default/build_config:base",
    ],
)

# Minimal lib so that tools used for mobile compilation
# don't have to depend on lib/platformlib.
cc_library(
    name = "lib_proto_parsing",
    srcs = glob(tf_additional_proto_srcs()) + tf_env_time_srcs(),
    hdrs = [
        "lib/core/errors.h",
        "lib/core/status.h",
        "lib/core/stringpiece.h",
        "lib/strings/numbers.h",
        "lib/strings/strcat.h",
        "platform/init_main.h",
        "platform/logging.h",
        "platform/macros.h",
        "platform/platform.h",
        "platform/protobuf.h",
        "platform/types.h",
        "platform/windows/cpu_info.h",
        "lib/bfloat16/bfloat16.h",
    ] + tf_additional_proto_hdrs() + glob(tf_env_time_hdrs()),
    copts = tf_copts(),
    deps = tf_lib_proto_parsing_deps(),
)

# This build rule (along with :lib_internal, :framework, and
# :framework_internal) purposefully omits the definitions of many declared
# symbols, which are included in //tensorflow:libtensorflow_framework.so. Using
# tf_cc_test and tf_cc_binary will include the necessary symbols.
cc_library(
    name = "lib",
    hdrs = PLATFORM_BASE_HDRS +
           PLATFORM_OTHER_HDRS + [
        "lib/bfloat16/bfloat16.h",
        "lib/core/arena.h",
        "lib/core/bitmap.h",
        "lib/core/bits.h",
        "lib/core/casts.h",
        "lib/core/coding.h",
        "lib/core/errors.h",
        "lib/core/notification.h",
        "lib/core/raw_coding.h",
        "lib/core/status.h",
        "lib/core/stringpiece.h",
        "lib/core/threadpool.h",
        "lib/gtl/array_slice.h",
        "lib/gtl/cleanup.h",
        "lib/gtl/compactptrset.h",
        "lib/gtl/flatmap.h",
        "lib/gtl/flatset.h",
        "lib/gtl/inlined_vector.h",
        "lib/gtl/optional.h",
        "lib/gtl/priority_queue_util.h",
        "lib/hash/crc32c.h",
        "lib/hash/hash.h",
        "lib/histogram/histogram.h",
        "lib/io/buffered_inputstream.h",
        "lib/io/compression.h",
        "lib/io/inputstream_interface.h",
        "lib/io/path.h",
        "lib/io/proto_encode_helper.h",
        "lib/io/random_inputstream.h",
        "lib/io/record_reader.h",
        "lib/io/record_writer.h",
        "lib/io/table.h",
        "lib/io/table_builder.h",
        "lib/io/table_options.h",
        "lib/math/math_util.h",
        "lib/monitoring/counter.h",
        "lib/monitoring/gauge.h",
        "lib/monitoring/sampler.h",
        "lib/random/distribution_sampler.h",
        "lib/random/philox_random.h",
        "lib/random/random_distributions.h",
        "lib/random/simple_philox.h",
        "lib/strings/numbers.h",
        "lib/strings/str_util.h",
        "lib/strings/strcat.h",
        "lib/strings/stringprintf.h",
    ],
    visibility = ["//visibility:public"],
    deps = [
        ":lib_internal",
    ],
)

cc_library(
    name = "abi",
    srcs = ["platform/abi.cc"],
    hdrs = ["platform/abi.h"],
)

cc_library(
    name = "stacktrace",
    srcs = glob(["platform/*/stacktrace.h"]),
    hdrs = ["platform/stacktrace.h"],
    deps = [
        ":abi",
        ":lib_platform",
        "//tensorflow/core/platform/default/build_config:stacktrace",
    ],
)

cc_library(
    name = "stacktrace_handler",
    srcs = ["platform/stacktrace_handler.cc"],
    hdrs = ["platform/stacktrace_handler.h"],
    deps = [
        ":abi",
        ":lib_platform",
        ":stacktrace",
    ],
)

cc_library(
    name = "session_message",
    srcs = ["util/session_message.cc"],
    hdrs = ["util/session_message.h"],
    deps = [
        ":framework",
        ":lib",
        ":protos_all_cc",
    ],
)

# Libraries that will eventually be moved into lib/core
# Note that stringpiece_test can't be place here yet, because we are
# required to use tf_cc_test, and that rule will change / into _
cc_library(
    name = "core_stringpiece",
    srcs = ["lib/core/stringpiece.cc"],
    hdrs = ["lib/core/stringpiece.h"],
    copts = tf_copts(),
    deps = [":platform_base"],
)

# Test support library needed for all tests
# This is currently public, but may be made internal in the
# future.  Try to avoid depending on it.
cc_library(
    name = "test",
    testonly = 1,
    srcs = [
        "platform/test.cc",
        "util/reporter.cc",
    ] + tf_additional_test_srcs(),
    hdrs = [
        "lib/core/status_test_util.h",
        "platform/test.h",
        "platform/test_benchmark.h",
        "util/reporter.h",
    ],
    copts = tf_copts(),
    linkopts = ["-lm"],
    visibility = ["//visibility:public"],
    deps = [
        ":lib",
        ":lib_internal",
        ":protos_all_cc",
        "//tensorflow/core/platform/default/build_config:gtest",
    ] + tf_additional_test_deps(),
)

# Testing libraries - lite versions that don't depend on all of "lib" or
# "lib_internal". Instead, they only need a much smaller set of support
# libraries such as ":platform_base" and ":core_stringpiece".
cc_library(
    name = "test_lite",
    testonly = 1,
    srcs = [
        "platform/test.cc",
    ],
    hdrs = [
        "platform/test.h",
        "platform/test_benchmark.h",
    ],
    copts = tf_copts(),
    deps = [
        ":lib_platform",
        ":platform_base",
        "//tensorflow/core/platform/default/build_config:gtest",
    ],
)

# This build rule (along with :framework_internal, :lib, and :lib_internal)
# purposefully omits the definitions of many declared symbols, which are
# included in //tensorflow:libtensorflow_framework.so. Using tf_cc_test and tf_cc_binary
# will include the necessary symbols.
tf_cuda_library(
    name = "framework",
    hdrs = [
        "example/feature_util.h",
        "framework/allocator.h",
        "framework/variant.h",
        "framework/variant_encode_decode.h",
        "framework/variant_op_registry.h",
        "framework/variant_tensor_data.h",
        "framework/allocator_registry.h",
        "framework/attr_value_util.h",
        "framework/bfloat16.h",
        "framework/cancellation.h",
        "framework/collective.h",
        "framework/common_shape_fns.h",
        "framework/control_flow.h",  # TODO(josh11b): Make internal?
        "framework/dataset.h",
        "framework/dataset_stateful_op_whitelist.h",
        "framework/device_base.h",
        "framework/function.h",
        "framework/graph_def_util.h",
        "framework/kernel_def_builder.h",
        "framework/log_memory.h",
        "framework/lookup_interface.h",
        "framework/memory_types.h",
        "framework/node_def_builder.h",
        "framework/node_def_util.h",
        "framework/numeric_op.h",
        "framework/numeric_types.h",
        "framework/op.h",
        "framework/op_def_builder.h",
        "framework/op_def_util.h",
        "framework/op_kernel.h",
        "framework/partial_tensor_shape.h",
        "framework/queue_interface.h",
        "framework/reader_interface.h",
        "framework/reader_op_kernel.h",
        "framework/register_types.h",
        "framework/register_types_traits.h",
        "framework/resource_mgr.h",
        "framework/resource_op_kernel.h",
        "framework/selective_registration.h",
        "framework/session_state.h",
        "framework/shape_inference.h",
        "framework/tensor.h",
        "framework/tensor_shape.h",
        "framework/tensor_slice.h",
        "framework/tensor_types.h",
        "framework/tensor_util.h",
        "framework/tracking_allocator.h",
        "framework/type_index.h",
        "framework/type_traits.h",
        "framework/types.h",
        "public/version.h",
        "util/activation_mode.h",
        "util/bcast.h",
        "util/cuda_kernel_helper.h",
        "util/device_name_utils.h",
        "util/env_var.h",
        "util/events_writer.h",
        "util/example_proto_fast_parsing.h",
        "util/example_proto_helper.h",
        "util/guarded_philox_random.h",
        "util/mirror_pad_mode.h",
        "util/padding.h",
        "util/port.h",
        "util/ptr_util.h",
        "util/reffed_status_callback.h",
        "util/saved_tensor_slice_util.h",
        "util/sparse/group_iterator.h",
        "util/sparse/sparse_tensor.h",
        "util/stat_summarizer.h",
        "util/stream_executor_util.h",
        "util/strided_slice_op.h",
        "util/tensor_format.h",
        "util/tensor_slice_reader.h",
        "util/tensor_slice_reader_cache.h",
        "util/tensor_slice_writer.h",
        "util/use_cudnn.h",
        "util/matmul_autotune.h",
        "util/util.h",
        "util/work_sharder.h",
    ] + select({
        "//tensorflow:windows": [],
        "//tensorflow:windows_msvc": [],
        "//conditions:default": [
            "util/memmapped_file_system.h",
            "util/memmapped_file_system_writer.h",
        ],
    }) + if_mkl([
        "util/mkl_util.h",
    ]),
    visibility = ["//visibility:public"],
    deps = [":framework_internal"],
)

cc_library(
    name = "overflow",
    hdrs = ["util/overflow.h"],
    deps = [
        ":framework_lite",
        ":lib",
    ],
)

cc_library(
    name = "ptr_util",
    hdrs = ["util/ptr_util.h"],
)

cc_library(
    name = "reader_base",
    srcs = ["framework/reader_base.cc"],
    hdrs = ["framework/reader_base.h"],
    visibility = ["//visibility:public"],
    deps = [
        ":framework",
        ":lib",
        ":protos_all_cc",
    ],
)

cc_library(
    name = "op_gen_lib",
    srcs = ["framework/op_gen_lib.cc"],
    hdrs = ["framework/op_gen_lib.h"],
    visibility = ["//visibility:public"],
    deps = [
        ":lib",
        ":lib_internal",
        ":protos_all_cc",
    ],
)

cc_library(
    name = "session_options",
    hdrs = ["public/session_options.h"],
    visibility = ["//visibility:public"],
    deps = [
        ":lib",
        ":protos_all_cc",
    ],
)

cc_library(
    name = "framework_lite",
    srcs = tf_additional_minimal_lib_srcs(),
    hdrs = [
        "framework/numeric_types.h",
        "framework/tensor_types.h",
        "framework/type_traits.h",
        "lib/bfloat16/bfloat16.h",
        "platform/default/dynamic_annotations.h",
        "platform/default/integral_types.h",
        "platform/default/logging.h",
        "platform/default/mutex.h",
        "platform/default/protobuf.h",
        "platform/default/thread_annotations.h",
        "platform/dynamic_annotations.h",
        "platform/macros.h",
        "platform/mutex.h",
        "platform/platform.h",
        "platform/prefetch.h",
        "platform/thread_annotations.h",
        "platform/types.h",
        "platform/cpu_info.h",
    ] + if_windows(["platform/windows/integral_types.h"]),
    visibility = ["//visibility:public"],
    deps =
        [
            "@nsync//:nsync_cpp",
        ] + [
            "//third_party/eigen3",
            "//tensorflow/core/platform/default/build_config:minimal",
        ],
)

# Generates library per group of ops.
tf_gen_op_libs(
    is_external = False,
    op_lib_names = [
        "batch_ops",
        "bitwise_ops",
        "boosted_trees_ops",
        "candidate_sampling_ops",
        "checkpoint_ops",
        "collective_ops",
        "control_flow_ops",
        "ctc_ops",
        "data_flow_ops",
        "dataset_ops",
        "decode_proto_ops",
        "encode_proto_ops",
        "function_ops",
        "functional_ops",
        "image_ops",
        "io_ops",
        "linalg_ops",
        "list_ops",
        "lookup_ops",
        "logging_ops",
        "manip_ops",
        "math_ops",
        "nn_ops",
        "no_op",
        "parsing_ops",
        "random_ops",
        "remote_fused_graph_ops",
        "resource_variable_ops",
        "rpc_ops",
        "scoped_allocator_ops",
        "sdca_ops",
        "set_ops",
        "script_ops",
        "sendrecv_ops",
        "sparse_ops",
        "spectral_ops",
        "state_ops",
        "stateless_random_ops",
        "string_ops",
        "summary_ops",
        "training_ops",
    ],
)

tf_gen_op_libs(
    op_lib_names = [
        "array_ops",
    ],
    deps = [":protos_all_cc"],
)

tf_gen_op_libs(
    op_lib_names = [
        "audio_ops",
    ],
    deps = [":lib"],
)

tf_gen_op_libs(
    op_lib_names = ["debug_ops"],
    deps = ["//tensorflow/core/kernels:debug_ops"],
)

# And one for all user ops
cc_library(
    name = "user_ops_op_lib",
    srcs = glob(["user_ops/**/*.cc"]),
    copts = tf_copts(),
    linkstatic = 1,
    visibility = ["//visibility:public"],
    deps = [":framework"],
    alwayslink = 1,
)

cc_library(
    name = "word2vec_ops",
    srcs = ["ops/word2vec_ops.cc"],
    linkstatic = 1,
    visibility = ["//tensorflow:internal"],
    deps = ["//tensorflow/core:framework"],
    alwayslink = 1,
)

cc_library(
    name = "cudnn_rnn_ops",
    srcs = [
        "ops/cudnn_rnn_ops.cc",
    ],
    linkstatic = 1,
    visibility = ["//tensorflow:internal"],
    deps = [
        "//tensorflow/core:framework",
        "//tensorflow/core:lib",
        "//tensorflow/core:lib_internal",
        "//tensorflow/core:stream_executor",
        "//tensorflow/core/kernels:bounds_check_lib",
        "//third_party/eigen3",
        "@farmhash_archive//:farmhash",
    ],
    alwayslink = 1,
)

tf_gen_op_libs(
    op_lib_names = [
        "cudnn_rnn_ops",
    ],
    deps = [
        ":lib",
    ],
)

cc_library(
    name = "ops",
    visibility = ["//visibility:public"],
    deps = [
        ":array_ops_op_lib",
        ":audio_ops_op_lib",
        ":batch_ops_op_lib",
        ":bitwise_ops_op_lib",
        ":boosted_trees_ops_op_lib",
        ":candidate_sampling_ops_op_lib",
        ":checkpoint_ops_op_lib",
        ":collective_ops_op_lib",
        ":control_flow_ops_op_lib",
        ":ctc_ops_op_lib",
        ":cudnn_rnn_ops_op_lib",
        ":data_flow_ops_op_lib",
        ":dataset_ops_op_lib",
        ":decode_proto_ops_op_lib",
        ":encode_proto_ops_op_lib",
        ":function_ops_op_lib",
        ":functional_ops_op_lib",
        ":image_ops_op_lib",
        ":io_ops_op_lib",
        ":linalg_ops_op_lib",
        ":list_ops_op_lib",
        ":logging_ops_op_lib",
        ":lookup_ops_op_lib",
        ":manip_ops_op_lib",
        ":math_ops_op_lib",
        ":nn_ops_op_lib",
        ":no_op_op_lib",
        ":parsing_ops_op_lib",
        ":random_ops_op_lib",
        ":remote_fused_graph_ops_op_lib",
        ":resource_variable_ops_op_lib",
        ":rpc_ops_op_lib",
        ":scoped_allocator_ops_op_lib",
        ":script_ops_op_lib",
        ":sdca_ops_op_lib",
        ":sendrecv_ops_op_lib",
        ":set_ops_op_lib",
        ":sparse_ops_op_lib",
        ":summary_ops_op_lib",
        ":spectral_ops_op_lib",
        ":state_ops_op_lib",
        ":stateless_random_ops_op_lib",
        ":string_ops_op_lib",
        ":training_ops_op_lib",
        ":user_ops_op_lib",
        ":word2vec_ops",
    ] + tf_additional_cloud_op_deps(),
    alwayslink = 1,
)

cc_library(
    name = "array_grad",
    srcs = ["ops/array_grad.cc"],
    linkstatic = 1,  # Needed since alwayslink is broken in bazel b/27630669
    visibility = ["//visibility:public"],
    deps = [
        ":array_ops_op_lib",
        ":framework",
        ":lib",
    ],
    alwayslink = 1,
)

cc_library(
    name = "functional_grad",
    srcs = ["ops/functional_grad.cc"],
    linkstatic = 1,  # Needed since alwayslink is broken in bazel b/27630669
    visibility = ["//visibility:public"],
    deps = [
        ":framework",
        ":functional_ops_op_lib",
        ":lib",
    ],
    alwayslink = 1,
)

cc_library(
    name = "math_grad",
    srcs = [
        "ops/math_grad.cc",
        "ops/random_grad.cc",
    ],
    linkstatic = 1,  # Needed since alwayslink is broken in bazel b/27630669
    visibility = ["//visibility:public"],
    deps = [
        ":framework",
        ":lib",
        ":math_ops_op_lib",
    ],
    alwayslink = 1,
)

cc_library(
    name = "nn_grad",
    srcs = ["ops/nn_grad.cc"],
    linkstatic = 1,  # Needed since alwayslink is broken in bazel b/27630669
    visibility = ["//visibility:public"],
    deps = [
        ":framework",
        ":lib",
        ":nn_ops_op_lib",
    ],
    alwayslink = 1,
)

tf_cuda_library(
    name = "core_cpu",
    hdrs = [
        "common_runtime/device.h",
        "common_runtime/device_factory.h",
        "common_runtime/optimization_registry.h",
        "common_runtime/shape_refiner.h",
        "graph/algorithm.h",
        "graph/default_device.h",
        "graph/gradients.h",
        "graph/graph.h",
        "graph/graph_constructor.h",
        "graph/graph_def_builder.h",
        "graph/graph_def_builder_util.h",
        "graph/node_builder.h",
        "graph/validate.h",
        "graph/while_context.h",
        "public/session.h",
        "public/session_options.h",
    ],
    visibility = ["//visibility:public"],
    deps = [
        ":core_cpu_internal",
    ],
)

cc_library(
    name = "core",
    visibility = ["//visibility:public"],
    deps = [
        ":core_cpu",
        ":gpu_runtime",
        ":sycl_runtime",
    ],
)

# This includes implementations of all kernels built into TensorFlow.
cc_library(
    name = "all_kernels",
    visibility = ["//visibility:public"],
    deps = [
        "//tensorflow/core/kernels:array",
        "//tensorflow/core/kernels:audio",
        "//tensorflow/core/kernels:batch_kernels",
        "//tensorflow/core/kernels:bincount_op",
        "//tensorflow/core/kernels:boosted_trees_ops",
        "//tensorflow/core/kernels:candidate_sampler_ops",
        "//tensorflow/core/kernels:checkpoint_ops",
        "//tensorflow/core/kernels:collective_ops",
        "//tensorflow/core/kernels:control_flow_ops",
        "//tensorflow/core/kernels:ctc_ops",
        "//tensorflow/core/kernels:cudnn_rnn_kernels",
        "//tensorflow/core/kernels:data_flow",
        "//tensorflow/core/kernels:dataset_ops",
        "//tensorflow/core/kernels:decode_proto_op",
        "//tensorflow/core/kernels:encode_proto_op",
        "//tensorflow/core/kernels:fake_quant_ops",
        "//tensorflow/core/kernels:function_ops",
        "//tensorflow/core/kernels:functional_ops",
        "//tensorflow/core/kernels:histogram_op",
        "//tensorflow/core/kernels:image",
        "//tensorflow/core/kernels:io",
        "//tensorflow/core/kernels:linalg",
        "//tensorflow/core/kernels:list_kernels",
        "//tensorflow/core/kernels:lookup",
        "//tensorflow/core/kernels:logging",
        "//tensorflow/core/kernels:manip",
        "//tensorflow/core/kernels:math",
        "//tensorflow/core/kernels:multinomial_op",
        "//tensorflow/core/kernels:nn",
        "//tensorflow/core/kernels:parameterized_truncated_normal_op",
        "//tensorflow/core/kernels:parsing",
        "//tensorflow/core/kernels:random_ops",
        "//tensorflow/core/kernels:random_poisson_op",
        "//tensorflow/core/kernels:remote_fused_graph_ops",
        "//tensorflow/core/kernels:required",
        "//tensorflow/core/kernels:resource_variable_ops",
        "//tensorflow/core/kernels:rpc_op",
        "//tensorflow/core/kernels:scoped_allocator_ops",
        "//tensorflow/core/kernels:sdca_ops",
        "//tensorflow/core/kernels:set_kernels",
        "//tensorflow/core/kernels:sparse",
        "//tensorflow/core/kernels:state",
        "//tensorflow/core/kernels:stateless_random_ops",
        "//tensorflow/core/kernels:string",
        "//tensorflow/core/kernels:summary_kernels",
        "//tensorflow/core/kernels:training_ops",
        "//tensorflow/core/kernels:word2vec_kernels",
    ] + tf_additional_cloud_kernel_deps() + if_not_windows([
        "//tensorflow/core/kernels:fact_op",
        "//tensorflow/core/kernels:array_not_windows",
        "//tensorflow/core/kernels:math_not_windows",
        "//tensorflow/core/kernels:quantized_ops",
        "//tensorflow/core/kernels/neon:neon_depthwise_conv_op",
    ]) + if_mkl([
        "//tensorflow/core/kernels:mkl_concat_op",
        "//tensorflow/core/kernels:mkl_conv_op",
        "//tensorflow/core/kernels:mkl_cwise_ops_common",
        "//tensorflow/core/kernels:mkl_fused_batch_norm_op",
        "//tensorflow/core/kernels:mkl_identity_op",
        "//tensorflow/core/kernels:mkl_input_conversion_op",
        "//tensorflow/core/kernels:mkl_lrn_op",
        "//tensorflow/core/kernels:mkl_pooling_ops",
        "//tensorflow/core/kernels:mkl_relu_op",
        "//tensorflow/core/kernels:mkl_reshape_op",
        "//tensorflow/core/kernels:mkl_softmax_op",
        "//tensorflow/core/kernels:mkl_tfconv_op",
        "//tensorflow/core/kernels:mkl_aggregate_ops",
    ]) + if_cuda([
        "//tensorflow/core/grappler/optimizers:gpu_swapping_kernels",
        "//tensorflow/core/grappler/optimizers:gpu_swapping_ops",
    ]),
)

tf_cuda_library(
    name = "tensorflow_opensource",
    copts = tf_copts(),
    visibility = ["//visibility:public"],
    deps = [
        ":all_kernels",
        ":core",
        ":direct_session",
        ":example_parser_configuration",
        ":gpu_runtime",
        ":lib",
    ],
)

cc_library(
    name = "tensorflow",
    visibility = ["//visibility:public"],
    deps = [
        ":tensorflow_opensource",
        "//tensorflow/core/platform/default/build_config:tensorflow_platform_specific",
    ],
)

# Test support library needed for higher-level (TensorFlow-specific) tests
cc_library(
    name = "testlib",
    testonly = 1,
    srcs = [
        "common_runtime/function_testlib.cc",
        "common_runtime/kernel_benchmark_testlib.cc",
        "framework/fake_input.cc",
        "framework/function_testlib.cc",
        "graph/testlib.cc",
    ],
    hdrs = [
        "common_runtime/function_testlib.h",
        "common_runtime/kernel_benchmark_testlib.h",
        "common_runtime/test_collective_executor_mgr.h",
        "framework/fake_input.h",
        "framework/function_testlib.h",
        "framework/shape_inference_testutil.h",
        "framework/tensor_testutil.h",
        "graph/testlib.h",
        # TODO(josh11b): Drop this once users are depending on
        # kernels:ops_testutil instead.
        "//tensorflow/core/kernels:ops_testutil.h",
    ],
    copts = tf_copts(),
    visibility = ["//visibility:public"],
    deps = [
        ":core_cpu",
        ":core_cpu_internal",
        ":core_cpu_lib",
        ":framework",
        ":framework_internal",
        ":lib",
        ":lib_internal",
        ":protos_all_cc",
        ":shape_inference_testutil",
        ":tensor_testutil",
        ":test",
        "//tensorflow/cc:scope",
        "//tensorflow/core/kernels:constant_op",
        "//tensorflow/core/kernels:ops_testutil",
        "//tensorflow/core/kernels:ops_util",
    ],
)

# This is a link-only library to provide a DirectSession
# implementation of the Session interface.
tf_cuda_library(
    name = "direct_session",
    copts = tf_copts(),
    linkstatic = 1,
    visibility = ["//visibility:public"],
    deps = [
        ":direct_session_internal",
    ],
    alwayslink = 1,
)

# -----------------------------------------------------------------------------
# Public Android targets

# Android-specific BUILD targets
load(
    "//tensorflow:tensorflow.bzl",
    "tf_android_core_proto_headers",
    "tf_android_core_proto_sources",
)

# List of protos we want on android
filegroup(
    name = "android_proto_srcs",
    srcs = tf_android_core_proto_sources(CORE_PROTO_SRCS),
    visibility = ["//visibility:public"],
)

# Core sources for Android builds.
filegroup(
    name = "mobile_srcs_no_runtime",
    srcs = [
        ":proto_text_srcs_all",
        "//tensorflow/core/platform/default/build_config:android_srcs",
    ] + glob(
        [
            "client/**/*.cc",
            "framework/**/*.h",
            "framework/**/*.cc",
            "lib/**/*.h",
            "lib/**/*.cc",
            "platform/**/*.h",
            "platform/**/*.cc",
            "public/**/*.h",
            "util/**/*.h",
            "util/**/*.cc",
        ],
        exclude = [
            "**/*test.*",
            "**/*testutil*",
            "**/*testlib*",
            "**/*main.cc",
            "debug/**/*",
            "framework/op_gen_*",
            "lib/jpeg/**/*",
            "lib/png/**/*",
            "lib/gif/**/*",
            "util/events_writer.*",
            "util/reporter.*",
            "platform/**/cuda_libdevice_path.*",
            "platform/default/test_benchmark.*",
            "platform/cuda.h",
            "platform/google/**/*",
            "platform/hadoop/**/*",
            "platform/gif.h",
            "platform/jpeg.h",
            "platform/png.h",
            "platform/stream_executor.*",
            "platform/windows/**/*",
            "user_ops/**/*.cu.cc",
            "util/ctc/*.h",
            "util/ctc/*.cc",
            "util/tensor_bundle/*.h",
            "util/tensor_bundle/*.cc",
            "common_runtime/gpu/**/*",
            "common_runtime/eager/*",
            "common_runtime/gpu_device_factory.*",
        ],
    ),
    visibility = ["//visibility:public"],
)

filegroup(
    name = "mobile_srcs_only_runtime",
    srcs = [
        "//tensorflow/core/kernels:android_srcs",
        "//tensorflow/core/util/ctc:android_srcs",
        "//tensorflow/core/util/tensor_bundle:android_srcs",
    ] + glob(
        [
            "common_runtime/**/*.h",
            "common_runtime/**/*.cc",
            "graph/**/*.h",
            "graph/**/*.cc",
        ],
        exclude = [
            "**/*test.*",
            "**/*testutil*",
            "**/*testlib*",
            "**/*main.cc",
            "common_runtime/gpu/**/*",
            "common_runtime/eager/*",
            "common_runtime/gpu_device_factory.*",
            "graph/dot.*",
        ],
    ),
    visibility = ["//visibility:public"],
)

filegroup(
    name = "mobile_srcs",
    srcs = [
        ":mobile_srcs_no_runtime",
        ":mobile_srcs_only_runtime",
    ],
    visibility = ["//visibility:public"],
)

# Native library support for Android applications.  Does not contain
# operators, use :android_tensorflow_lib if you want full operator
# support.
#
# Compiles to a trivial library on non-Android to prevent irrelevant
# build errors. If not building this as part of an android_binary,
# a command such as the following must be used:
# bazel build -c opt tensorflow/core:android_tensorflow_lib \
# --crosstool_top=//external:android/crosstool \
# --cpu=armeabi-v7a \
# --host_crosstool_top=@bazel_tools//tools/cpp:toolchain
cc_library(
    name = "android_tensorflow_lib_lite",
    srcs = if_android(["//tensorflow/core:android_srcs"]),
    copts = tf_copts(android_optimization_level_override = None),
    linkopts = ["-lz"],
    tags = [
        "manual",
        "notap",
    ],
    visibility = ["//visibility:public"],
    deps = [
        ":protos_all_cc_impl",
        "//third_party/eigen3",
        "@nsync//:nsync_cpp",
        "@protobuf_archive//:protobuf",
    ],
    alwayslink = 1,
)

# Native library support for iOS applications.
#
# bazel  build --config=ios_x86_64 \
# //third_party/tensorflow/core:ios_tensorflow_lib
cc_library(
    name = "ios_tensorflow_lib",
    srcs = if_ios([
        ":android_op_registrations_and_gradients",
        "//tensorflow/core/kernels:android_core_ops",
        "//tensorflow/core/kernels:android_extended_ops",
    ]),
    copts = tf_copts() + ["-Os"] + ["-std=c++11"],
    visibility = ["//visibility:public"],
    deps = [
        ":ios_tensorflow_lib_lite",
        ":protos_all_cc_impl",
        "//third_party/eigen3",
        "//third_party/fft2d:fft2d_headers",
        "@fft2d",
        "@gemmlowp",
        "@protobuf_archive//:protobuf",
    ],
    alwayslink = 1,
)

cc_library(
    name = "ios_tensorflow_lib_lite",
    srcs = if_ios(["//tensorflow/core:android_srcs"]),
    copts = tf_copts() + ["-Os"] + ["-std=c++11"],
    visibility = ["//visibility:public"],
    deps = [
        ":protos_all_cc_impl",
        "//third_party/eigen3",
        "@nsync//:nsync_cpp",
        "@protobuf_archive//:protobuf",
    ],
    alwayslink = 1,
)

cc_library(
    name = "ios_tensorflow_test_lib",
    testonly = 1,
    srcs = if_ios([":android_test_srcs"]),
    copts = tf_copts() + ["-Os"],
    tags = [
        "manual",
        "notap",
    ],
    visibility = ["//visibility:public"],
    deps = [
        ":android_test_proto_lib",
        ":ios_tensorflow_lib",
        "//tensorflow/core/platform/default/build_config:gtest",
        "//third_party/eigen3",
    ],
)

# Full TensorFlow library with operator support. Use this unless reducing
# binary size (by packaging a reduced operator set) is a concern.
cc_library(
    name = "android_tensorflow_lib",
    srcs = if_android([":android_op_registrations_and_gradients"]),
    copts = tf_copts(),
    tags = [
        "manual",
        "notap",
    ],
    visibility = ["//visibility:public"],
    deps = [
        ":android_tensorflow_lib_lite",
        ":protos_all_cc_impl",
        "//tensorflow/core/kernels:android_tensorflow_kernels",
        "//third_party/eigen3",
        "@protobuf_archive//:protobuf",
    ],
    alwayslink = 1,
)

# Android library for use with the SELECTIVE_REGISTRATION feature.
# Does not contain operators. In contrast to android_tensorflow_lib_lite,
# this links in framework support for all types, relying on selective
# registration of ops to prune code size.
cc_library(
    name = "android_tensorflow_lib_selective_registration",
    srcs = if_android(["//tensorflow/core:android_srcs"]),
    copts = tf_copts(android_optimization_level_override = None) + [
        "-DSUPPORT_SELECTIVE_REGISTRATION",
    ],
    tags = [
        "manual",
        "notap",
    ],
    visibility = ["//visibility:public"],
    deps = [
        ":protos_all_cc_impl",
        "//third_party/eigen3",
        "@nsync//:nsync_cpp",
        "@protobuf_archive//:protobuf",
    ],
    alwayslink = 1,
)

# Android library for use with the SELECTIVE_REGISTRATION feature with
# no proto_rtti.
cc_library(
    name = "android_tensorflow_lib_selective_registration_nortti",
    srcs = if_android(["//tensorflow/core:android_srcs"]),
    copts = tf_copts(android_optimization_level_override = None) + tf_opts_nortti_if_android() + [
        "-DSUPPORT_SELECTIVE_REGISTRATION",
    ],
    tags = [
        "manual",
        "notap",
    ],
    visibility = ["//visibility:public"],
    deps = [
        ":protos_all_cc_impl",
        "//third_party/eigen3",
        "@nsync//:nsync_cpp",
        "@protobuf_archive//:protobuf",
    ],
    alwayslink = 1,
)

filegroup(
    name = "android_op_registrations_and_gradients",
    srcs = glob(
        [
            "ops/**/*.cc",
            "ops/**/*.h",
        ],
        exclude = [
            "**/*test.cc",
            "**/*testutil*",
            "**/*testlib*",
            "**/*main.cc",
        ],
    ),
    visibility = ["//visibility:public"],
)

filegroup(
    name = "android_test_srcs",
    # TODO(andrewharp/nhua):
    # make more test-related sources portable e.g. "platform/test.cc",
    srcs = [
        ":framework/fake_input.cc",
        ":framework/fake_input.h",
        ":framework/shape_inference_testutil.cc",
        ":framework/shape_inference_testutil.h",
        ":framework/tensor_testutil.cc",
        ":framework/tensor_testutil.h",
        ":platform/test.cc",
        ":platform/test.h",
        ":util/reporter.cc",
        ":util/reporter.h",
    ],
    visibility = ["//visibility:public"],
)

# This is like android_test_srcs, minus the things that are already in android_srcs.
filegroup(
    name = "android_test_srcs_no_core",
    srcs = [
        ":framework/shape_inference_testutil.cc",
        ":framework/shape_inference_testutil.h",
        ":framework/tensor_testutil.cc",
        ":framework/tensor_testutil.h",
        ":platform/test.h",
        ":util/reporter.cc",
        ":util/reporter.h",
    ],
    visibility = ["//visibility:public"],
)

# Portable library providing testing functionality for TensorFlow.
cc_library(
    name = "android_tensorflow_test_lib",
    testonly = 1,
    srcs = if_android([":android_test_srcs"]),
    hdrs = [
        "framework/fake_input.h",
        "framework/shape_inference_testutil.h",
        "framework/tensor_testutil.h",
        "util/reporter.h",
    ],
    copts = tf_copts(android_optimization_level_override = None),
    tags = [
        "manual",
        "notap",
    ],
    visibility = ["//visibility:public"],
    deps = [
        ":android_tensorflow_lib",
        ":protos_cc",
        "//tensorflow/core/platform/default/build_config:gtest",
        "//third_party/eigen3",
    ],
)

# -----------------------------------------------------------------------------
# Libraries with GPU facilities that are useful for writing kernels.
cc_library(
    name = "gpu_lib",
    srcs = [
        "common_runtime/gpu/gpu_event_mgr.cc",
    ],
    hdrs = [
        "common_runtime/gpu/gpu_event_mgr.h",
    ],
    copts = tf_copts(),
    visibility = ["//visibility:public"],
    deps = [
        ":framework",
        ":framework_internal",
        ":lib",
        ":lib_internal",
        ":protos_all_cc",
        ":stream_executor",
    ],
)

cc_library(
    name = "gpu_headers_lib",
    hdrs = [
        "common_runtime/gpu/gpu_event_mgr.h",
    ],
    visibility = ["//visibility:public"],
)

cc_library(
    name = "cuda",
    visibility = ["//visibility:public"],
    deps = [
        "//tensorflow/core/platform/default/build_config:cuda",
    ],
)

# -----------------------------------------------------------------------------
# Clif-related proto libraries.

tf_pyclif_proto_library(
    name = "example/example_pyclif",
    proto_lib = ":protos_all_cc",
    proto_srcfile = "example/example.proto",
    visibility = ["//visibility:public"],
)

tf_pyclif_proto_library(
    name = "example/feature_pyclif",
    proto_lib = ":protos_all_cc",
    proto_srcfile = "example/feature.proto",
    visibility = ["//visibility:public"],
)

tf_pyclif_proto_library(
    name = "framework/tensor_pyclif",
    proto_lib = ":protos_all_cc",
    proto_srcfile = "framework/tensor.proto",
    visibility = ["//visibility:public"],
)

tf_pyclif_proto_library(
    name = "framework/kernel_def_pyclif",
    proto_lib = ":protos_all_cc",
    proto_srcfile = "framework/kernel_def.proto",
    visibility = ["//visibility:public"],
)

tf_pyclif_proto_library(
    name = "framework/node_def_pyclif",
    proto_lib = ":protos_all_cc",
    proto_srcfile = "framework/node_def.proto",
    visibility = ["//visibility:public"],
)

tf_pyclif_proto_library(
    name = "framework/function_pyclif",
    proto_lib = ":protos_all_cc",
    proto_srcfile = "framework/function.proto",
    visibility = ["//visibility:public"],
)

tf_pyclif_proto_library(
    name = "framework/graph_pyclif",
    proto_lib = ":protos_all_cc",
    proto_srcfile = "framework/graph.proto",
    visibility = ["//visibility:public"],
)

tf_pyclif_proto_library(
    name = "framework/types_pyclif",
    proto_lib = ":protos_all_cc",
    proto_srcfile = "framework/types.proto",
    visibility = ["//visibility:public"],
)

tf_pyclif_proto_library(
    name = "protobuf/device_properties_pyclif",
    proto_lib = ":protos_all_cc",
    proto_srcfile = "protobuf/device_properties.proto",
    visibility = ["//visibility:public"],
)

tf_pyclif_proto_library(
    name = "protobuf/meta_graph_pyclif",
    proto_lib = ":protos_all_cc",
    proto_srcfile = "protobuf/meta_graph.proto",
    visibility = ["//visibility:public"],
)

tf_pyclif_proto_library(
    name = "protobuf/saved_model_pyclif",
    proto_lib = ":protos_all_cc",
    proto_srcfile = "protobuf/saved_model.proto",
    visibility = ["//visibility:public"],
)

# -----------------------------------------------------------------------------
# Internal targets

tf_proto_library_cc(
    name = "worker_proto",
    srcs = ["protobuf/worker.proto"],
    cc_api_version = 2,
    protodeps = tf_additional_all_protos() + [],
    visibility = [
        "//tensorflow:internal",
    ],
)

tf_proto_library_cc(
    name = "worker_service_proto",
    srcs = ["protobuf/worker_service.proto"],
    has_services = 1,
    cc_api_version = 2,
    cc_stubby_versions = ["2"],
    protodeps = [":worker_proto"],
    visibility = [
        "//tensorflow:internal",
    ],
)

tf_proto_library_cc(
    name = "master_proto",
    srcs = ["protobuf/master.proto"],
    cc_api_version = 2,
    protodeps = tf_additional_all_protos(),
    visibility = [
        "//tensorflow:internal",
    ],
)

tf_proto_library_cc(
    name = "master_service_proto",
    srcs = ["protobuf/master_service.proto"],
    has_services = 1,
    cc_api_version = 2,
    cc_stubby_versions = ["2"],
    protodeps = [":master_proto"],
    visibility = [
        "//tensorflow:internal",
    ],
)

LIB_INTERNAL_PRIVATE_HEADERS = ["framework/resource_handle.h"] + glob(
    [
        "lib/**/*.h",
        "platform/*.h",
        "platform/profile_utils/**/*.h",
    ],
    exclude = [
        "**/*test*",
        "lib/gif/**/*",
        "lib/jpeg/**/*",
        "platform/gif.h",
        "platform/jpeg.h",
        "platform/**/cuda.h",
        "platform/**/stream_executor.h",
    ],
) + tf_additional_lib_srcs(
    exclude = [
        "**/*.cc",
        "**/*test*",
        "platform/**/cuda.h",
        "platform/**/stream_executor.h",
    ],
)

LIB_INTERNAL_PUBLIC_HEADERS = tf_additional_lib_hdrs() + [
    "lib/core/blocking_counter.h",
    "lib/core/refcount.h",
    "lib/gtl/edit_distance.h",
    "lib/gtl/int_type.h",
    "lib/gtl/iterator_range.h",
    "lib/gtl/manual_constructor.h",
    "lib/gtl/map_util.h",
    "lib/gtl/stl_util.h",
    "lib/gtl/top_n.h",
    "lib/hash/hash.h",
    "lib/io/inputbuffer.h",
    "lib/io/iterator.h",
    "lib/io/snappy/snappy_inputbuffer.h",
    "lib/io/snappy/snappy_outputbuffer.h",
    "lib/io/zlib_compression_options.h",
    "lib/io/zlib_inputstream.h",
    "lib/io/zlib_outputbuffer.h",
    "lib/monitoring/collected_metrics.h",
    "lib/monitoring/collection_registry.h",
    "lib/monitoring/metric_def.h",
    "lib/monitoring/mobile_counter.h",
    "lib/monitoring/mobile_gauge.h",
    "lib/monitoring/mobile_sampler.h",
    "lib/png/png_io.h",
    "lib/random/random.h",
    "lib/random/random_distributions.h",
    "lib/random/weighted_picker.h",
    "lib/strings/base64.h",
    "lib/strings/ordered_code.h",
    "lib/strings/proto_text_util.h",
    "lib/strings/proto_serialization.h",
    "lib/strings/scanner.h",
    "lib/wav/wav_io.h",
    "platform/demangle.h",
    "platform/denormal.h",
    "platform/host_info.h",
    "platform/platform.h",
    "platform/protobuf_internal.h",
    "platform/setround.h",
    "platform/snappy.h",
    "platform/tensor_coding.h",
    "platform/tracing.h",
]

# Replicated for lib_internal and lib_internal_impl.
LIB_INTERNAL_DEFINES = (tf_additional_lib_defines() + [
                            "TF_USE_SNAPPY",
                        ] + tf_additional_verbs_lib_defines() +
                        tf_additional_mpi_lib_defines() +
                        tf_additional_gdr_lib_defines())

cc_library(
    name = "lib_internal",
    srcs = LIB_INTERNAL_PRIVATE_HEADERS,
    hdrs = LIB_INTERNAL_PUBLIC_HEADERS,
    copts = tf_copts(),
    defines = LIB_INTERNAL_DEFINES,
    linkopts = select({
        "//tensorflow:freebsd": [],
        "//tensorflow:windows": [],
        "//tensorflow:windows_msvc": [],
        "//conditions:default": [
            "-ldl",
            "-lpthread",
        ],
    }),
    deps = tf_additional_lib_deps() + [
        "//third_party/eigen3",
        "//tensorflow/core/platform/default/build_config:platformlib",
    ] + if_static([":lib_internal_impl"]),
)

cc_library(
    name = "lib_internal_impl",
    srcs = LIB_INTERNAL_PRIVATE_HEADERS + glob(
        [
            "lib/**/*.cc",
            "platform/*.cc",
            "platform/profile_utils/**/*.cc",
            "framework/resource_handle.cc",
        ],
        exclude = [
            "**/*test*",
            "framework/variant.cc",
            "lib/core/stringpiece.cc",
            "lib/hash/crc32c_accelerate.cc",
            "lib/gif/**/*",
            "lib/jpeg/**/*",
            "platform/**/env_time.cc",
            "platform/**/cuda_libdevice_path.cc",
            "platform/**/device_tracer.cc",
            "platform/abi.cc",
            "platform/variant_coding.cc",
            "platform/**/variant_cord_coding.cc",
        ],
    ) + tf_additional_lib_srcs(
        exclude = [
            "**/*test*",
            "lib/core/stringpiece.cc",
            "platform/**/cuda.h",
            "platform/**/cuda_libdevice_path.cc",
            "platform/**/stream_executor.h",
            "platform/**/env_time.cc",
            "platform/**/device_tracer.cc",
            "platform/abi.cc",
            "platform/variant_coding.cc",
            "platform/**/variant_cord_coding.cc",
        ] +
        # Protobuf deps already included through the ":lib_proto_parsing"
        # dependency.
        tf_additional_proto_srcs(),
    ),
    hdrs = LIB_INTERNAL_PUBLIC_HEADERS,
    copts = tf_copts(),
    defines = LIB_INTERNAL_DEFINES,
    deps = tf_additional_lib_deps() + [
        ":lib_hash_crc32c_accelerate_internal",
        ":lib_proto_parsing",
        ":abi",
        ":core_stringpiece",
        "//third_party/eigen3",
        "//tensorflow/core/platform/default/build_config:platformlib",
        "@snappy",
        "@zlib_archive//:zlib",
        "@protobuf_archive//:protobuf",
    ] + tf_protos_all_impl() + tf_protos_grappler_impl(),
)

# File compiled with extra flags to get cpu-specific acceleration.
cc_library(
    name = "lib_hash_crc32c_accelerate_internal",
    srcs = ["lib/hash/crc32c_accelerate.cc"],
    # -msse4.2 enables the use of crc32c compiler builtins.
    copts = tf_copts() + if_linux_x86_64(["-msse4.2"]),
)

cc_library(
    name = "gif_internal",
    srcs = [
        "lib/gif/gif_io.cc",
        "platform/gif.h",
    ],
    hdrs = ["lib/gif/gif_io.h"],
    copts = tf_copts(),
    linkopts = select({
        "//tensorflow:freebsd": [],
        "//tensorflow:windows": [],
        "//tensorflow:windows_msvc": [],
        "//conditions:default": ["-ldl"],
    }),
    deps = [
        ":lib",
        ":lib_internal",
        "//tensorflow/core/platform/default/build_config:gif",
    ],
)

cc_library(
    name = "jpeg_internal",
    srcs = [
        "lib/jpeg/jpeg_handle.cc",
        "lib/jpeg/jpeg_mem.cc",
        "platform/jpeg.h",
    ],
    hdrs = [
        "lib/jpeg/jpeg_handle.h",
        "lib/jpeg/jpeg_mem.h",
    ],
    copts = tf_copts(),
    linkopts = select({
        "//tensorflow:freebsd": [],
        "//tensorflow:windows": [],
        "//tensorflow:windows_msvc": [],
        "//conditions:default": ["-ldl"],
    }),
    deps = [
        ":lib",
        ":lib_internal",
        "//tensorflow/core/platform/default/build_config:jpeg",
    ],
)

cc_library(
    name = "tflite_portable_logging",
    srcs = [],
    hdrs = [
        "lib/bfloat16/bfloat16.h",
        "platform/default/integral_types.h",
        "platform/default/logging.h",
        "platform/logging.h",
        "platform/macros.h",
        "platform/platform.h",
        "platform/types.h",
    ],
    copts = tf_copts(),
    linkopts = ["-ldl"],
    deps = [
        "//tensorflow/core/platform/default/build_config:logging",
    ],
)

cc_library(
    name = "android_jpeg_internal",
    srcs = if_android([
        "lib/jpeg/jpeg_handle.cc",
        "lib/jpeg/jpeg_mem.cc",
        "platform/jpeg.h",
    ]),
    hdrs = [
        "lib/bfloat16/bfloat16.h",
        "lib/core/stringpiece.h",
        "lib/jpeg/jpeg_handle.h",
        "lib/jpeg/jpeg_mem.h",
        "platform/default/dynamic_annotations.h",
        "platform/default/integral_types.h",
        "platform/default/logging.h",
        "platform/dynamic_annotations.h",
        "platform/logging.h",
        "platform/macros.h",
        "platform/mem.h",
        "platform/platform.h",
        "platform/types.h",
    ],
    copts = tf_copts(),
    linkopts = ["-ldl"],
    deps = [
        "//tensorflow/core/platform/default/build_config:jpeg",
    ],
)

cc_library(
    name = "android_gif_internal",
    srcs = if_android([
        "lib/gif/gif_io.cc",
        "platform/gif.h",
    ]),
    hdrs = [
        "lib/bfloat16/bfloat16.h",
        "lib/core/stringpiece.h",
        "lib/gif/gif_io.h",
        "lib/gtl/cleanup.h",
        "platform/default/dynamic_annotations.h",
        "platform/default/integral_types.h",
        "platform/default/logging.h",
        "platform/dynamic_annotations.h",
        "platform/logging.h",
        "platform/macros.h",
        "platform/mem.h",
        "platform/platform.h",
        "platform/types.h",
    ],
    copts = tf_copts(),
    linkopts = ["-ldl"],
    deps = [
        "//tensorflow/core/platform/default/build_config:gif",
    ],
)

cc_library(
    name = "android_png_internal",
    srcs = if_android([
        "lib/png/png_io.cc",
        "platform/png.h",
    ]),
    hdrs = [
        "lib/bfloat16/bfloat16.h",
        "lib/core/casts.h",
        "lib/core/stringpiece.h",
        "lib/png/png_io.h",
        "platform/cpu_info.h",
        "platform/default/integral_types.h",
        "platform/default/logging.h",
        "platform/logging.h",
        "platform/macros.h",
        "platform/platform.h",
        "platform/types.h",
    ],
    copts = tf_copts(),
    linkopts = ["-ldl"],
    deps = [
        "@png_archive//:png",
    ],
)

proto_text_hdrs_and_srcs = tf_generate_proto_text_sources(
    name = "proto_text_srcs_all",
    srcs = CORE_PROTO_SRCS,
    srcs_relative_dir = "tensorflow/core/",
)

cc_library(
    name = "proto_text",
    hdrs = proto_text_hdrs_and_srcs.hdrs,
    deps = [
        ":lib",
        ":lib_internal",
        ":protos_all_cc",
    ],
)

tf_version_info_genrule()

cc_library(
    name = "version_lib",
    srcs = ["util/version_info.cc"],
    hdrs = ["public/version.h"],
    copts = tf_copts(),
)

FRAMEWORK_INTERNAL_PRIVATE_HEADERS = [
    "platform/variant_coding.h",
    "graph/edgeset.h",
    "graph/graph.h",
    "graph/graph_def_builder.h",
    "graph/node_builder.h",
    "graph/tensor_id.h",
] + glob(
    [
        "example/**/*.h",
        "framework/**/*.h",
        "util/**/*.h",
    ],
    exclude = [
        "**/*test*",
        "**/*main.cc",
        "example/example_parser_configuration.*",
        "util/reporter.h",
        "util/reporter.cc",
        "framework/fake_input.*",
        "framework/op_gen_lib.*",
        "framework/reader_base.*",
        "util/memmapped_file_system.*",
        "util/memmapped_file_system_writer.*",
        "util/session_message.*",
        "util/version_info.cc",
    ],
) + select({
    "//tensorflow:windows": [],
    "//conditions:default": [
        "util/memmapped_file_system.h",
        "util/memmapped_file_system_writer.h",
    ],
})

FRAMEWORK_INTERNAL_PUBLIC_HEADERS = [
    "framework/op_segment.h",
    "framework/rendezvous.h",  # only needed for tests
    "framework/tensor_reference.h",
    "framework/tracking_allocator.h",  # only needed for tests
    "framework/unique_tensor_references.h",
    "framework/variant.h",
    "platform/variant_coding.h",
    "util/command_line_flags.h",
    "util/env_var.h",
    "util/equal_graph_def.h",
    "util/presized_cuckoo_map.h",
    "util/tensor_slice_set.h",
    "util/tensor_slice_util.h",
] + tf_additional_framework_hdrs()

tf_cuda_library(
    name = "framework_internal",
    srcs = FRAMEWORK_INTERNAL_PRIVATE_HEADERS,
    hdrs = FRAMEWORK_INTERNAL_PUBLIC_HEADERS,
    deps = [
        ":framework_internal_headers_lib",
        "//third_party/eigen3",
        ":lib",
    ] + if_static(
        extra_deps = [
            ":framework_internal_impl",
            "@protobuf_archive//:protobuf",
        ],
        otherwise = [
            "@protobuf_archive//:protobuf_headers",
        ],
    ),
    alwayslink = 1,
)

cc_header_only_library(
    name = "framework_internal_headers_lib",
    deps = [
        ":lib",
        ":lib_internal",
        ":version_lib",
        "//tensorflow/core/kernels:bounds_check",
        "//tensorflow/core/platform/default/build_config:platformlib",
    ],
)

cc_header_only_library(
    name = "core_cpu_headers_lib",
    deps = [
        ":core_cpu_lib",
    ],
)

tf_cuda_library(
    name = "framework_internal_impl",
    srcs = FRAMEWORK_INTERNAL_PRIVATE_HEADERS + [
        "platform/variant_coding.cc",
    ] + glob(
        [
            "example/**/*.cc",
            "framework/**/*.cc",
            "util/**/*.cc",
        ] + [
            "graph/edgeset.cc",
            "graph/graph.cc",
            "graph/graph_def_builder.cc",
            "graph/node_builder.cc",
            "graph/tensor_id.cc",
            "graph/while_context.h",
            "graph/while_context.cc",
        ],
        exclude = [
            "**/*test*",
            "**/*main.cc",
            "example/example_parser_configuration.*",
            "util/reporter.cc",
            "framework/fake_input.*",
            "framework/op_gen_lib.*",
            "framework/reader_base.*",
            "framework/resource_handle.cc",
            "util/memmapped_file_system.*",
            "util/memmapped_file_system_writer.*",
            "util/session_message.cc",
            "util/version_info.cc",
        ],
    ) + select({
        "//tensorflow:windows": [],
        "//tensorflow:windows_msvc": [],
        "//conditions:default": [
            "util/memmapped_file_system.cc",
            "util/memmapped_file_system_writer.cc",
        ],
    }) + proto_text_hdrs_and_srcs.srcs + tf_additional_framework_srcs(),
    hdrs = FRAMEWORK_INTERNAL_PUBLIC_HEADERS,
    copts = tf_copts(),
    linkopts = select({
        "//tensorflow:freebsd": [],
        "//tensorflow:windows": [],
        "//tensorflow:windows_msvc": [],
        "//conditions:default": ["-ldl"],
    }) + [
        "-lm",
    ],
    deps = [
        ":lib",
        ":lib_internal",
        ":proto_text",
        ":protos_all_cc",
        ":version_lib",
        "//tensorflow/core/platform/default/build_config:platformlib",
        "//tensorflow/core/kernels:bounds_check",
        "//third_party/eigen3",
    ] + if_static(
        extra_deps = ["@protobuf_archive//:protobuf"],
        otherwise = ["@protobuf_archive//:protobuf_headers"],
    ) + if_mkl(
        [
            "//third_party/mkl:intel_binary_blob",
            "@mkl_dnn",
        ],
    ),
    alwayslink = 1,
)

cc_header_only_library(
    name = "framework_headers_lib",
    visibility = ["//visibility:public"],
    deps = [
        ":framework",
        ":reader_base",
    ],
)

cc_header_only_library(
    name = "stream_executor_headers_lib",
    visibility = ["//visibility:public"],
    deps = [
        ":stream_executor",
    ],
)

tf_cuda_library(
    name = "stream_executor",
    srcs = ["platform/stream_executor.h"],
    hdrs = [
        "platform/cuda.h",
        "platform/stream_executor.h",
    ],
    deps = [
        "//tensorflow/core/platform/default/build_config:stream_executor",
    ],
)

# Like stream_executor library, but compiles without --config=cuda
# and does not include any cuda dependencies.
cc_library(
    name = "stream_executor_no_cuda",
    srcs = ["platform/stream_executor.h"],
    hdrs = [
        "platform/stream_executor_no_cuda.h",
    ],
    visibility = ["//visibility:public"],
    deps = [
        "//tensorflow/core/platform/default/build_config:stream_executor_no_cuda",
    ],
)

tf_cuda_library(
    name = "cuda_device_functions",
    hdrs = ["util/cuda_device_functions.h"],
    visibility = ["//visibility:public"],
    deps = [":framework_lite"],
)

# TODO(josh11b): Is this needed, or can we just use ":protos_all_cc"?
cc_library(
    name = "protos_cc",
    deps = ["//tensorflow/core/platform/default/build_config:protos_cc"],
)

# Library containing all of the graph construction code that is
# independent of the runtime.
#
# TODO(mrry): Refactor graph_constructor.cc so that it does not depend on code
# in "common_runtime/", and then the entire "graph/" directory can be included
# in this library.
GRAPH_HDRS = [
    "graph/algorithm.h",
    "graph/colors.h",
    "graph/control_flow.h",
    "graph/costmodel.h",
    "graph/default_device.h",
    "graph/edgeset.h",
    "graph/graph.h",
    "graph/graph_constructor.h",  # NOTE(mrry): Don't include the .cc since it depends on common_runtime.
    "graph/graph_def_builder.h",
    "graph/graph_def_builder_util.h",
    "graph/graph_partition.h",
    "graph/mkl_layout_pass.h",
    "graph/mkl_tfconversion_pass.h",
    "graph/node_builder.h",
    "graph/optimizer_cse.h",
    "graph/subgraph.h",
    "graph/tensor_id.h",
    "graph/testlib.h",
    "graph/types.h",
    "graph/validate.h",
    "graph/while_context.h",
]

tf_cuda_library(
    name = "graph",
    srcs = [
        "graph/algorithm.cc",
        "graph/colors.cc",
        "graph/control_flow.cc",
        "graph/costmodel.cc",
        "graph/graph_partition.cc",
        "graph/optimizer_cse.cc",
        "graph/subgraph.cc",
        "graph/validate.cc",
    ],
    hdrs = GRAPH_HDRS,
    deps = [
        ":framework",
        ":framework_internal",
        ":lib",
        ":lib_internal",
        ":proto_text",
        ":protos_all_cc",
        "//third_party/eigen3",
    ],
)

CORE_CPU_BASE_HDRS = GRAPH_HDRS + [
    "common_runtime/device.h",
    "common_runtime/device_mgr.h",
    "common_runtime/eval_const_tensor.h",
    "common_runtime/graph_runner.h",
    "common_runtime/shape_refiner.h",
    "framework/versions.h",
    "common_runtime/process_function_library_runtime.h",
    "common_runtime/function.h",
]

tf_cuda_library(
    name = "core_cpu_base",
    srcs = [
        "common_runtime/eval_const_tensor.cc",
        "common_runtime/shape_refiner.cc",
        "common_runtime/shape_refiner.h",
        "framework/versions.h",
        "graph/graph_constructor.cc",  # Depends on common_runtime.
        "graph/graph_def_builder_util.cc",  # Depends on common_runtime.
        "public/session.h",
        "public/session_options.h",
        "public/version.h",
    ],
    hdrs = CORE_CPU_BASE_HDRS,
    copts = tf_copts(),
    deps = [
        ":graph",
        ":framework",
        ":framework_internal",
        ":lib",
        ":lib_internal",
        ":proto_text",
        ":protos_all_cc",
        "//third_party/eigen3",
    ] + if_static([
        ":function_ops_op_lib",
        ":functional_grad",
        ":functional_ops_op_lib",
        "//tensorflow/core/kernels:bounds_check",
        "//tensorflow/core/kernels:required",
        ":core_cpu_impl",
    ]),
    alwayslink = 1,
)

CORE_CPU_LIB_HEADERS = CORE_CPU_BASE_HDRS + [
    "common_runtime/allocator_retry.h",
    "common_runtime/base_collective_executor.h",
    "common_runtime/bfc_allocator.h",
    "common_runtime/buf_rendezvous.h",
    "common_runtime/build_graph_options.h",
    "common_runtime/collective_executor_mgr.h",
    "common_runtime/collective_param_resolver_local.h",
    "common_runtime/collective_rma_local.h",
    "common_runtime/constant_folding.h",
    "common_runtime/copy_tensor.h",
    "common_runtime/costmodel_manager.h",
    "common_runtime/debugger_state_interface.h",
    "common_runtime/device_factory.h",
    "common_runtime/device_resolver_local.h",
    "common_runtime/device_set.h",
    "common_runtime/dma_helper.h",
    "common_runtime/eigen_thread_pool.h",
    "common_runtime/executor.h",
    "common_runtime/graph_optimizer.h",
    "common_runtime/local_device.h",
    "common_runtime/memory_types.h",
    "common_runtime/mkl_cpu_allocator.h",
    "common_runtime/optimization_registry.h",
    "common_runtime/pending_counts.h",
    "common_runtime/placer.h",
    "common_runtime/process_util.h",
    "common_runtime/profile_handler.h",
    "common_runtime/renamed_device.h",
    "common_runtime/rendezvous_mgr.h",
    "common_runtime/rendezvous_util.h",
    "common_runtime/ring_reducer.h",
    "common_runtime/scoped_allocator.h",
    "common_runtime/scoped_allocator_mgr.h",
    "common_runtime/session_factory.h",
    "common_runtime/single_threaded_cpu_device.h",
    "common_runtime/stats_publisher_interface.h",
    "common_runtime/step_stats_collector.h",
    "common_runtime/threadpool_device.h",
    "common_runtime/visitable_allocator.h",
    "graph/gradients.h",
    "graph/quantize_training.h",
] + if_mkl(["graph/mkl_graph_util.h"])

tf_cuda_library(
    name = "core_cpu_impl",
    srcs = [
        "common_runtime/accumulate_n_optimizer.cc",
        "common_runtime/allocator_retry.cc",
        "common_runtime/base_collective_executor.cc",
        "common_runtime/bfc_allocator.cc",
        "common_runtime/buf_rendezvous.cc",
        "common_runtime/build_graph_options.cc",
        "common_runtime/collective_executor_mgr.cc",
        "common_runtime/collective_param_resolver_local.cc",
        "common_runtime/collective_rma_local.cc",
        "common_runtime/constant_folding.cc",
        "common_runtime/copy_tensor.cc",
        "common_runtime/costmodel_manager.cc",
        "common_runtime/debugger_state_interface.cc",
        "common_runtime/device.cc",
        "common_runtime/device_factory.cc",
        "common_runtime/device_mgr.cc",
        "common_runtime/device_resolver_local.cc",
        "common_runtime/device_set.cc",
        "common_runtime/executor.cc",
        "common_runtime/function.cc",
        "common_runtime/graph_optimizer.cc",
        "common_runtime/graph_runner.cc",
        "common_runtime/local_device.cc",
        "common_runtime/memory_types.cc",
        "common_runtime/mkl_cpu_allocator.cc",
        "common_runtime/optimization_registry.cc",
        "common_runtime/parallel_concat_optimizer.cc",
        "common_runtime/placer.cc",
        "common_runtime/process_function_library_runtime.cc",
        "common_runtime/process_util.cc",
        "common_runtime/renamed_device.cc",
        "common_runtime/rendezvous_mgr.cc",
        "common_runtime/rendezvous_util.cc",
        "common_runtime/ring_reducer.cc",
        "common_runtime/scoped_allocator.cc",
        "common_runtime/scoped_allocator_mgr.cc",
        "common_runtime/session.cc",
        "common_runtime/session_factory.cc",
        "common_runtime/session_options.cc",
        "common_runtime/session_state.cc",
        "common_runtime/stats_publisher_interface.cc",
        "common_runtime/step_stats_collector.cc",
        "common_runtime/threadpool_device.cc",
        "common_runtime/threadpool_device_factory.cc",
        "graph/gradients.cc",
        "graph/mkl_layout_pass.cc",
        "graph/mkl_tfconversion_pass.cc",
        "graph/quantize_training.cc",
        "public/session.h",
        "public/session_options.h",
        "public/version.h",
    ],
    hdrs = CORE_CPU_LIB_HEADERS,
    copts = tf_copts(),
    deps = [
        ":graph",
        ":framework",
        ":framework_internal",
        ":lib",
        ":lib_internal",
        ":proto_text",
        ":protos_all_cc",
        "//third_party/eigen3",
        "//tensorflow/core/grappler:grappler_item",
    ] + if_mkl(
        [
            "//third_party/mkl:intel_binary_blob",
            "@mkl_dnn",
        ],
    ),
    alwayslink = 1,
)

tf_cuda_library(
    name = "core_cpu_lib",
    hdrs = CORE_CPU_LIB_HEADERS,
    deps = [
        ":core_cpu_base",
        ":proto_text",
        "//tensorflow/core/grappler:grappler_item",
    ] + if_static([":core_cpu_impl"]) + tf_protos_all() + tf_protos_grappler(),
)

tf_cuda_library(
    name = "core_cpu_internal",
    srcs = [
        "common_runtime/graph_execution_state.cc",
    ],
    hdrs = [
        "common_runtime/graph_execution_state.h",
    ] + CORE_CPU_LIB_HEADERS,
    copts = tf_copts(),
    deps = [
        ":framework",
        ":framework_internal",
        ":function_ops_op_lib",
        ":functional_grad",
        ":functional_ops_op_lib",
        ":graph",
        ":lib",
        ":lib_internal",
        ":proto_text",
        ":protos_all_cc",
        "//tensorflow/core/grappler:grappler_item",
        "//tensorflow/core/grappler/clusters:utils",
        "//tensorflow/core/grappler/clusters:virtual_cluster",
        "//tensorflow/core/grappler/optimizers:meta_optimizer",
        "//third_party/eigen3",
        "//tensorflow/core/kernels:required",
    ] + if_mkl(
        [
            "//third_party/mkl:intel_binary_blob",
            "@mkl_dnn",
        ],
    ) + tf_additional_core_deps() + if_static([":core_cpu_impl"]),
    alwayslink = 1,
)

cc_library(
    name = "regexp_internal",
    hdrs = [
        "platform/regexp.h",
    ],
    visibility = [
        "//tensorflow/compiler:__subpackages__",
        "//tensorflow/core/profiler:__subpackages__",
    ],
    deps = [":lib_internal"],
)

tf_cuda_library(
    name = "direct_session_internal",
    srcs = ["common_runtime/direct_session.cc"],
    hdrs = [
        "common_runtime/direct_session.h",
        "util/env_var.h",
    ],
    copts = tf_copts(),
    deps = [
        ":core_cpu_internal",
        ":device_tracer",
        ":framework",
        ":graph",
        ":lib",
        ":lib_internal",
        ":proto_text",
        ":protos_all_cc",
        "//tensorflow/core/debug:debug_graph_utils",
        "//tensorflow/core/kernels:function_ops",
    ],
    alwayslink = 1,
)

cc_library(
    name = "example_parser_configuration",
    srcs = ["example/example_parser_configuration.cc"],
    hdrs = ["example/example_parser_configuration.h"],
    copts = tf_copts(),
    linkstatic = 1,
    visibility = ["//visibility:public"],
    deps = [
        ":core_cpu",
        ":core_cpu_internal",
        ":framework",
        ":lib",
        ":lib_internal",
        ":proto_text",
        ":protos_all_cc",
    ],
    alwayslink = 1,
)

tf_cuda_library(
    name = "device_tracer",
    srcs = tf_additional_device_tracer_srcs(),
    hdrs = [
        "platform/device_tracer.h",
    ],
    copts = tf_copts(),
    cuda_deps = tf_additional_cupti_wrapper_deps() + tf_additional_device_tracer_cuda_deps(),
    deps = [
        ":core_cpu_internal",
        ":lib",
        ":protos_all_cc",
    ] + tf_additional_device_tracer_deps(),
)

cc_library(
    name = "gpu_id",
    srcs = ["common_runtime/gpu/gpu_id_manager.cc"],
    hdrs = [
        "common_runtime/gpu/gpu_id.h",
        "common_runtime/gpu/gpu_id_manager.h",
    ],
    deps = [
        ":lib",
    ],
)

GPU_RUNTIME_HEADERS = [
    "common_runtime/gpu/gpu_bfc_allocator.h",
    "common_runtime/gpu/gpu_cudamalloc_allocator.h",
    "common_runtime/gpu/gpu_debug_allocator.h",
    "common_runtime/gpu/gpu_device.h",
    "common_runtime/gpu/gpu_id.h",
    "common_runtime/gpu/gpu_id_manager.h",
    "common_runtime/gpu/gpu_id_utils.h",
    "common_runtime/gpu/gpu_init.h",
    "common_runtime/gpu/gpu_managed_allocator.h",
    "common_runtime/gpu/gpu_stream_util.h",
    "common_runtime/gpu/gpu_util.h",
    "common_runtime/gpu/pool_allocator.h",
    "common_runtime/gpu/process_state.h",
    "common_runtime/gpu_device_context.h",
]

tf_cuda_library(
    name = "gpu_runtime_impl",
    srcs = [
        "common_runtime/gpu/gpu_bfc_allocator.cc",
        "common_runtime/gpu/gpu_cudamalloc_allocator.cc",
        "common_runtime/gpu/gpu_debug_allocator.cc",
        "common_runtime/gpu/gpu_device.cc",
        "common_runtime/gpu/gpu_device_factory.cc",
        "common_runtime/gpu/gpu_managed_allocator.cc",
        "common_runtime/gpu/gpu_stream_util.cc",
        "common_runtime/gpu/gpu_util.cc",
        "common_runtime/gpu/gpu_util_platform_specific.cc",
        "common_runtime/gpu/pool_allocator.cc",
        "common_runtime/gpu/process_state.cc",
    ],
    hdrs = GPU_RUNTIME_HEADERS,
    copts = tf_copts(),
    deps = [
        ":core_cpu_impl",
        ":core_cpu_lib",
        ":framework",
        ":framework_internal",
        ":gpu_id",
        ":gpu_init_impl",
        ":gpu_lib",
        ":graph",
        ":lib",
        ":lib_internal",
        ":protos_all_cc",
        ":stream_executor",
        "//third_party/eigen3",
    ],
    alwayslink = 1,
)

tf_cuda_library(
    name = "gpu_runtime",
    hdrs = GPU_RUNTIME_HEADERS,
    linkstatic = 1,
    deps = [
        ":core_cpu_lib",
        ":framework",
        ":framework_internal",
        ":lib",
        ":lib_internal",
        ":protos_all_cc",
        ":stream_executor",
        "//third_party/eigen3",
    ] + if_static([":gpu_runtime_impl"]),
)

tf_cuda_library(
    name = "gpu_init",
    hdrs = [
        "common_runtime/gpu/gpu_init.h",
    ],
    deps = [
        ":framework",
        ":framework_internal",
        ":lib",
        ":lib_internal",
        ":stream_executor",
    ] + if_static(
        [":gpu_init_impl"],
    ),
)

tf_cuda_library(
    name = "gpu_init_impl",
    srcs = [
        "common_runtime/gpu/gpu_init.cc",
    ],
    hdrs = [
        "common_runtime/gpu/gpu_init.h",
    ],
    copts = tf_copts(),
    linkstatic = 1,
    deps = [
        ":framework",
        ":framework_internal",
        ":lib",
        ":lib_internal",
        ":stream_executor",
    ],
    alwayslink = 1,
)

cc_library(
    name = "sycl_runtime",
    srcs = if_not_windows([
        "common_runtime/sycl/sycl_allocator.cc",
        "common_runtime/sycl/sycl_device.cc",
        "common_runtime/sycl/sycl_device_context.cc",
        "common_runtime/sycl/sycl_device_factory.cc",
    ]),
    hdrs = if_not_windows([
        "common_runtime/sycl/sycl_allocator.h",
        "common_runtime/sycl/sycl_device.h",
        "common_runtime/sycl/sycl_util.h",
        "common_runtime/sycl/sycl_device_context.h",
    ]),
    copts = tf_copts(),
    linkstatic = 0,
    deps = [
        ":core_cpu",
        ":core_cpu_internal",
        ":framework",
        ":framework_internal",
        ":lib",
        ":lib_internal",
        ":proto_text",
        "//third_party/eigen3",
        "@local_config_sycl//sycl",
    ],
    alwayslink = 0,
)

# -----------------------------------------------------------------------------
# Tests

cc_library(
    name = "lib_test_internal",
    testonly = 1,
    hdrs = [
        "lib/gtl/manual_constructor.h",
        "lib/io/block.h",
        "lib/io/block_builder.h",
        "lib/io/format.h",
        "lib/random/philox_random_test_utils.h",
    ],
    deps = [
        ":lib",
        ":lib_internal",
    ],
)

cc_library(
    name = "tensor_testutil",
    testonly = 1,
    srcs = ["framework/tensor_testutil.cc"],
    hdrs = ["framework/tensor_testutil.h"],
    copts = tf_copts(),
    deps = [
        ":framework",
        ":lib",
        ":test",
    ],
)

cc_library(
    name = "shape_inference_testutil",
    testonly = 1,
    srcs = ["framework/shape_inference_testutil.cc"],
    hdrs = ["framework/shape_inference_testutil.h"],
    copts = tf_copts(),
    deps = [
        ":framework",
        ":lib",
        ":lib_internal",
        ":protos_all_cc",
    ],
)

# Main program for tests
cc_library(
    name = "test_main",
    testonly = 1,
    srcs = ["platform/test_main.cc"],
    copts = tf_copts(),
    linkopts = ["-lm"],
    visibility = ["//tensorflow:internal"],
    deps = [
        ":lib",
        ":lib_internal",
        ":test",  # buildcleaner: keep
        "//tensorflow/core/platform/default/build_config:test_main",
    ],
    alwayslink = 1,
)

# This is the lite version of a main() for tests. It does not include any
# support for reporting benchmark results when running on TPUs.
cc_library(
    name = "test_lite_main",
    testonly = 1,
    srcs = ["platform/test_main.cc"],
    copts = tf_copts(),
    deps = [
        ":core_stringpiece",
        ":lib_platform",
        ":stacktrace_handler",
        ":test_lite",
        "//tensorflow/core/platform/default/build_config:test_lite_main",
    ],
    alwayslink = 1,
)

tf_cc_tests(
    name = "low_level_library_tests",
    size = "small",
    srcs = [
        "lib/core/arena_test.cc",
        "lib/core/bit_cast_test.cc",
        "lib/core/bitmap_test.cc",
        "lib/core/blocking_counter_test.cc",
        "lib/core/coding_test.cc",
        "lib/core/notification_test.cc",
        "lib/core/refcount_test.cc",
        "lib/core/status_test.cc",
        "lib/core/stringpiece_test.cc",
        "lib/core/threadpool_test.cc",
        "lib/gtl/array_slice_test.cc",
        "lib/gtl/cleanup_test.cc",
        "lib/gtl/compactptrset_test.cc",
        "lib/gtl/edit_distance_test.cc",
        "lib/gtl/flatmap_test.cc",
        "lib/gtl/flatset_test.cc",
        "lib/gtl/inlined_vector_test.cc",
        "lib/gtl/int_type_test.cc",
        "lib/gtl/iterator_range_test.cc",
        "lib/gtl/manual_constructor_test.cc",
        "lib/gtl/map_util_test.cc",
        "lib/gtl/optional_test.cc",
        "lib/gtl/top_n_test.cc",
        "lib/hash/crc32c_test.cc",
        "lib/hash/hash_test.cc",
        "lib/histogram/histogram_test.cc",
        "lib/io/buffered_inputstream_test.cc",
        "lib/io/inputbuffer_test.cc",
        "lib/io/inputstream_interface_test.cc",
        "lib/io/path_test.cc",
        "lib/io/random_inputstream_test.cc",
        "lib/io/record_reader_writer_test.cc",
        "lib/io/recordio_test.cc",
        "lib/io/snappy/snappy_buffers_test.cc",
        "lib/io/table_test.cc",
        "lib/io/zlib_buffers_test.cc",
        "lib/math/math_util_test.cc",
        "lib/monitoring/collection_registry_test.cc",
        "lib/monitoring/counter_test.cc",
        "lib/monitoring/gauge_test.cc",
        "lib/monitoring/metric_def_test.cc",
        "lib/monitoring/sampler_test.cc",
        "lib/random/distribution_sampler_test.cc",
        "lib/random/philox_random_test.cc",
        "lib/random/random_distributions_test.cc",
        "lib/random/random_test.cc",
        "lib/random/simple_philox_test.cc",
        "lib/strings/base64_test.cc",
        "lib/strings/numbers_test.cc",
        "lib/strings/scanner_test.cc",
        "lib/strings/str_util_test.cc",
        "lib/strings/strcat_test.cc",
        "lib/strings/stringprintf_test.cc",
        "lib/wav/wav_io_test.cc",
        "platform/fingerprint_test.cc",
        "platform/integral_types_test.cc",
        "platform/logging_test.cc",
        "platform/net_test.cc",
        "platform/port_test.cc",
        "platform/profile_utils/cpu_utils_test.cc",
        "platform/stacktrace_handler_test.cc",
        "platform/subprocess_test.cc",
    ],
    deps = [
        ":lib",
        ":lib_internal",
        ":lib_test_internal",
        ":protos_all_cc",
        ":test",
        ":test_main",
        "//third_party/eigen3",
    ],
)

tf_cc_test(
    name = "platform_env_test",
    size = "small",
    srcs = ["platform/env_test.cc"],
    deps = [
        ":lib",
        ":lib_internal",
        ":lib_test_internal",
        ":protos_all_cc",
        ":test",
        ":test_main",
        "//third_party/eigen3",
    ],
)

tf_cc_test(
    name = "platform_abi_test",
    size = "small",
    srcs = ["platform/abi_test.cc"],
    deps = [
        ":framework",
        ":lib",
        ":lib_internal",
        ":lib_test_internal",
        ":protos_all_cc",
        ":test",
        ":test_main",
        "//third_party/eigen3",
    ],
)

tf_cc_test(
    name = "platform_setround_test",
    size = "small",
    srcs = ["platform/setround_test.cc"],
    tags = [
        "noasan",
        "noclang",
        "nomsan",
        "notsan",
    ],
    deps = [
        ":lib",
        ":lib_internal",
        ":lib_test_internal",
        ":test",
        ":test_main",
    ],
)

tf_cc_test(
    name = "platform_file_system_test",
    size = "small",
    srcs = ["platform/file_system_test.cc"],
    deps = [
        ":lib",
        ":lib_internal",
        ":lib_test_internal",
        ":protos_all_cc",
        ":test",
        ":test_main",
    ],
)

tf_cc_test(
    name = "util_overflow_test",
    size = "small",
    srcs = ["util/overflow_test.cc"],
    deps = [
        ":framework_lite",
        ":overflow",
        ":test",
        ":test_main",
    ],
)

tf_cc_test(
    name = "lib_jpeg_jpeg_mem_unittest",
    srcs = ["lib/jpeg/jpeg_mem_unittest.cc"],
    data = glob(["lib/jpeg/testdata/*.jpg"]),
    deps = [
        ":jpeg_internal",
        ":lib",
        ":lib_internal",
        ":test",
        ":test_main",
    ],
)

tf_cc_test(
    name = "lib_strings_ordered_code_test",
    srcs = ["lib/strings/ordered_code_test.cc"],
    extra_copts = ["$(STACK_FRAME_UNLIMITED)"],  # Tests initialize large vectors
    deps = [
        ":lib",
        ":lib_internal",
        ":test",
        ":test_main",
    ],
)

tf_cc_test(
    name = "lib_random_weighted_picker_test",
    size = "medium",
    srcs = ["lib/random/weighted_picker_test.cc"],
    deps = [
        ":lib",
        ":lib_internal",
        ":test",
        ":test_main",
    ],
)

tf_cc_test(
    name = "framework_op_gen_lib_test",
    size = "small",
    srcs = ["framework/op_gen_lib_test.cc"],
    deps = [
        ":op_gen_lib",
        ":protos_all_cc",
        ":test",
        ":test_main",
    ],
)

tf_cc_test(
    name = "quantize_training_test",
    srcs = ["graph/quantize_training_test.cc"],
    deps = [
        ":all_kernels",
        ":core",
        ":core_cpu",
        ":core_cpu_internal",
        ":direct_session_internal",
        ":framework",
        ":framework_internal",
        ":lib",
        ":lib_internal",
        ":ops",
        ":protos_all_cc",
        ":protos_test_cc",
        ":test",
        ":test_main",
        ":testlib",
    ],
)

tf_cc_tests(
    name = "higher_level_tests",
    size = "small",
    srcs = [
        "common_runtime/buf_rendezvous_test.cc",
        "common_runtime/collective_executor_mgr_test.cc",
        "common_runtime/collective_param_resolver_local_test.cc",
        "common_runtime/collective_rma_local_test.cc",
        "common_runtime/device_resolver_local_test.cc",
        "common_runtime/device_set_test.cc",
        "common_runtime/optimization_registry_test.cc",
        "common_runtime/pending_counts_test.cc",
        "common_runtime/placer_test.cc",
        "common_runtime/session_test.cc",
        "example/feature_util_test.cc",
        "framework/allocator_test.cc",
        "framework/attr_value_util_test.cc",
        "framework/bfloat16_test.cc",
        "framework/cancellation_test.cc",
        "framework/common_shape_fns_test.cc",
        "framework/function_test.cc",
        "framework/graph_def_util_test.cc",
        "framework/kernel_def_builder_test.cc",
        "framework/memory_types_test.cc",
        "framework/node_def_builder_test.cc",
        "framework/node_def_util_test.cc",
        "framework/op_compatibility_test.cc",
        "framework/op_def_builder_test.cc",
        "framework/op_def_util_test.cc",
        "framework/op_kernel_test.cc",
        "framework/op_registration_test.cc",
        "framework/partial_tensor_shape_test.cc",
        "framework/rendezvous_test.cc",
        "framework/resource_mgr_test.cc",
        "framework/resource_op_kernel_test.cc",
        "framework/shape_inference_test.cc",
        "framework/shape_inference_testutil_test.cc",
        "framework/tensor_shape_test.cc",
        "framework/tensor_slice_test.cc",
        "framework/tensor_test.cc",
        "framework/tensor_util_test.cc",
        "framework/tracking_allocator_test.cc",
        "framework/types_test.cc",
        "framework/unique_tensor_references_test.cc",
        "framework/variant_op_registry_test.cc",
        "framework/variant_test.cc",
        "graph/algorithm_test.cc",
        "graph/edgeset_test.cc",
        "graph/graph_def_builder_test.cc",
        "graph/graph_partition_test.cc",
        "graph/graph_test.cc",
        "graph/node_builder_test.cc",
        "graph/optimizer_cse_test.cc",
        "graph/subgraph_test.cc",
        "graph/tensor_id_test.cc",
        "graph/validate_test.cc",
        "util/bcast_test.cc",
        "util/command_line_flags_test.cc",
        "util/device_name_utils_test.cc",
        "util/equal_graph_def_test.cc",
        "util/events_writer_test.cc",
        "util/example_proto_fast_parsing_test.cc",
        "util/example_proto_helper_test.cc",
        "util/memmapped_file_system_test.cc",
        "util/presized_cuckoo_map_test.cc",
        "util/reffed_status_callback_test.cc",
        "util/reporter_test.cc",
        "util/saved_tensor_slice_util_test.cc",
        "util/semver_test.cc",
        "util/sparse/sparse_tensor_test.cc",
        "util/stat_summarizer_test.cc",
        "util/tensor_format_test.cc",
        "util/tensor_slice_reader_test.cc",
        "util/tensor_slice_set_test.cc",
        "util/tensor_slice_util_test.cc",
        "util/tensor_slice_writer_test.cc",
        "util/work_sharder_test.cc",
    ],
    linkopts = select({
        "//tensorflow:darwin": ["-headerpad_max_install_names"],
        "//conditions:default": [],
    }),
    linkstatic = tf_kernel_tests_linkstatic(),
    deps = [
        ":core",
        ":core_cpu",
        ":core_cpu_internal",
        ":direct_session_internal",
        ":framework",
        ":framework_internal",
        ":lib",
        ":lib_internal",
        ":ops",
        ":protos_all_cc",
        ":protos_test_cc",
        ":test",
        ":test_main",
        ":testlib",
        "//tensorflow/cc:cc_ops",
        "//tensorflow/cc:cc_ops_internal",
        "//tensorflow/cc:scope",
        "//tensorflow/cc:sendrecv_ops",
        "//tensorflow/cc:while_loop",
        "//tensorflow/core/kernels:ops_util",
        "//third_party/eigen3",
    ],
)

tf_cc_tests(
    name = "higher_level_tests_needing_kernels",
    size = "small",
    srcs = [
        "graph/graph_constructor_test.cc",
    ],
    linkopts = select({
        "//tensorflow:darwin": ["-headerpad_max_install_names"],
        "//conditions:default": [],
    }),
    linkstatic = tf_kernel_tests_linkstatic(),
    deps = [
        ":all_kernels",
        ":core",
        ":core_cpu",
        ":core_cpu_internal",
        ":direct_session_internal",
        ":framework",
        ":framework_internal",
        ":lib",
        ":lib_internal",
        ":ops",
        ":protos_all_cc",
        ":protos_test_cc",
        ":test",
        ":test_main",
        ":testlib",
        "//tensorflow/cc:cc_ops",
        "//tensorflow/cc:cc_ops_internal",
        "//tensorflow/cc:scope",
        "//tensorflow/cc:sendrecv_ops",
        "//tensorflow/core/kernels:ops_util",
        "//third_party/eigen3",
    ],
)

tf_cc_test(
    name = "cudnn_rnn_ops_test_cc",
    size = "small",
    srcs = [
        "ops/cudnn_rnn_ops_test.cc",
    ],
    deps = [
        ":cudnn_rnn_ops",
        "//tensorflow/core",
        "//tensorflow/core:framework",
        "//tensorflow/core:lib",
        "//tensorflow/core:test",
        "//tensorflow/core:test_main",
        "//tensorflow/core:testlib",
    ],
)

tf_cc_tests_gpu(
    name = "ring_reducer_test",
    size = "medium",
    srcs = [
        "common_runtime/ring_reducer_test.cc",
    ],
    linkstatic = tf_kernel_tests_linkstatic(),
    tags = tf_cuda_tests_tags(),
    deps = [
        ":all_kernels",
        ":core",
        ":core_cpu",
        ":core_cpu_internal",
        ":direct_session_internal",
        ":framework",
        ":framework_internal",
        ":gpu_runtime",
        ":lib",
        ":lib_internal",
        ":ops",
        ":protos_all_cc",
        ":protos_test_cc",
        ":test",
        ":test_main",
        ":testlib",
    ],
)

tf_cc_test_mkl(
    name = "mkl_runtime_tests",
    size = "small",
    srcs = ["common_runtime/mkl_cpu_allocator_test.cc"],
    linkstatic = 1,
    deps = [
        ":core",
        ":core_cpu",
        ":framework",
        ":framework_internal",
        ":test",
        ":test_main",
        ":testlib",
    ],
)

tf_cc_test_mkl(
    name = "mkl_related_tests",
    size = "small",
    srcs = [
        "graph/mkl_layout_pass_test.cc",
        "graph/mkl_tfconversion_pass_test.cc",
        "util/mkl_util_test.cc",
    ],
    linkstatic = 1,
    deps = [
        ":core",
        ":core_cpu",
        ":core_cpu_internal",
        ":direct_session_internal",
        ":framework",
        ":framework_internal",
        ":lib",
        ":lib_internal",
        ":ops",
        ":protos_all_cc",
        ":test",
        ":test_main",
        ":testlib",
        "//tensorflow/cc:cc_ops",
        "//tensorflow/cc:scope",
        "//tensorflow/cc:sendrecv_ops",
        "//tensorflow/core/kernels:ops_util",
        "//third_party/eigen3",
    ] + if_mkl([
        "//tensorflow/core/kernels:mkl_aggregate_ops",
        "//tensorflow/core/kernels:mkl_concat_op",
        "//tensorflow/core/kernels:mkl_conv_op",
        "//tensorflow/core/kernels:mkl_cwise_ops_common",
        "//tensorflow/core/kernels:mkl_fused_batch_norm_op",
        "//tensorflow/core/kernels:mkl_identity_op",
        "//tensorflow/core/kernels:mkl_input_conversion_op",
        "//tensorflow/core/kernels:mkl_lrn_op",
        "//tensorflow/core/kernels:mkl_pooling_ops",
        "//tensorflow/core/kernels:mkl_relu_op",
        "//tensorflow/core/kernels:mkl_reshape_op",
        "//tensorflow/core/kernels:mkl_softmax_op",
        "//tensorflow/core/kernels:mkl_tfconv_op",
    ]),
)

tf_cc_tests_gpu(
    name = "gpu_device_on_non_gpu_machine_test",
    size = "small",
    srcs = ["common_runtime/gpu/gpu_device_on_non_gpu_machine_test.cc"],
    linkstatic = tf_kernel_tests_linkstatic(),
    deps = [
        ":gpu_headers_lib",
        ":gpu_id",
        ":gpu_runtime",
        ":test",
    ],
)

tf_cc_tests_gpu(
    name = "gpu_related_tests",
    size = "small",
    srcs = glob(["user_ops/**/*_test.cc"]) + [
        "common_runtime/gpu/gpu_bfc_allocator_test.cc",
        "common_runtime/gpu/gpu_device_test.cc",
        "common_runtime/gpu/gpu_id_manager_test.cc",
        "common_runtime/gpu/gpu_event_mgr_test.cc",
        "common_runtime/gpu/pool_allocator_test.cc",
    ],
    linkstatic = tf_kernel_tests_linkstatic(),
    tags = tf_cuda_tests_tags(),
    deps = [
        ":core_cpu",
        ":core_cpu_internal",
        ":direct_session",
        ":framework",
        ":framework_internal",
        ":gpu_id",
        ":gpu_runtime",
        ":lib",
        ":lib_internal",
        ":protos_all_cc",
        ":test",
        ":test_main",
        ":testlib",
        "//tensorflow/cc:cc_ops",
        "//tensorflow/core/kernels:ops_util",
    ],
)

tf_cc_test_gpu(
    name = "cuda_libdevice_path_test",
    size = "small",
    srcs = ["platform/cuda_libdevice_path_test.cc"],
    linkstatic = tf_kernel_tests_linkstatic(),
    tags = tf_cuda_tests_tags(),
    deps = [
        ":cuda_libdevice_path",
        ":lib",
        ":test",
        ":test_main",
    ],
)

tf_cuda_only_cc_test(
    name = "util_cuda_kernel_helper_test",
    srcs = [
        "util/cuda_kernel_helper_test.cu.cc",
    ],
    deps = [
        ":test",
        ":test_main",
        "//third_party/eigen3",
    ],
)

tf_cc_test_gpu(
    name = "memory_types_test",
    size = "small",
    srcs = ["common_runtime/memory_types_test.cc"],
    linkstatic = tf_kernel_tests_linkstatic(),
    tags = tf_cuda_tests_tags(),
    deps = [
        ":core",
        ":core_cpu",
        ":core_cpu_internal",
        ":framework",
        ":framework_internal",
        ":gpu_runtime",
        ":lib",
        ":lib_internal",
        ":ops",
        ":protos_all_cc",
        ":test",
        ":test_main",
        ":testlib",
        "//tensorflow/cc:cc_ops",
        "//tensorflow/core/kernels:cast_op",
        "//third_party/eigen3",
    ],
)

tf_cc_test_gpu(
    name = "variant_op_copy_test",
    size = "small",
    srcs = ["framework/variant_op_copy_test.cc"],
    linkstatic = tf_kernel_tests_linkstatic(),
    tags = tf_cuda_tests_tags(),
    deps = [
        ":core",
        ":core_cpu",
        ":core_cpu_internal",
        ":direct_session",
        ":framework",
        ":framework_internal",
        ":gpu_runtime",
        ":lib",
        ":lib_internal",
        ":protos_all_cc",
        ":test",
        ":test_main",
        ":testlib",
        "//tensorflow/cc:cc_ops",
        "//tensorflow/cc:client_session",
        "//tensorflow/cc:ops",
        "//tensorflow/cc:scope",
        "//tensorflow/core/kernels:array",
        "//third_party/eigen3",
    ],
)

tf_cc_test(
    name = "common_runtime_constant_folding_test",
    size = "small",
    srcs = ["common_runtime/constant_folding_test.cc"],
    linkstatic = tf_kernel_tests_linkstatic(),
    tags = tf_cuda_tests_tags(),
    deps = [
        ":core",
        ":core_cpu",
        ":core_cpu_internal",
        ":direct_session_internal",
        ":framework",
        ":framework_internal",
        ":gpu_runtime",
        ":lib",
        ":lib_internal",
        ":ops",
        ":protos_all_cc",
        ":test",
        ":test_main",
        ":testlib",
        "//tensorflow/cc:cc_ops",
        "//tensorflow/cc:cc_ops_internal",
        "//tensorflow/cc:sendrecv_ops",
        "//tensorflow/core/kernels:bcast_ops",
        "//tensorflow/core/kernels:cast_op",
        "//tensorflow/core/kernels:concat_op",
        "//tensorflow/core/kernels:cwise_op",
        "//tensorflow/core/kernels:identity_op",
        "//tensorflow/core/kernels:immutable_constant_op",
        "//tensorflow/core/kernels:matmul_op",
        "//third_party/eigen3",
    ],
)

tf_cc_test(
    name = "common_runtime_shape_refiner_test",
    size = "small",
    srcs = [
        "common_runtime/shape_refiner_test.cc",
    ],
    linkstatic = tf_kernel_tests_linkstatic(),
    deps = [
        ":core",
        ":core_cpu",
        ":core_cpu_internal",
        ":framework",
        ":framework_internal",
        ":lib",
        ":lib_internal",
        ":ops",
        ":protos_all_cc",
        ":test",
        ":test_main",
        ":testlib",
        "//tensorflow/cc:cc_ops",
        "//tensorflow/cc:resource_variable_ops",
        "//tensorflow/cc:scope",
        "//tensorflow/core/kernels:array",
        "//tensorflow/core/kernels:math",
        "//tensorflow/core/kernels:resource_variable_ops",
        "//third_party/eigen3",
    ],
)

tf_cc_test(
    name = "common_runtime_process_function_library_runtime_test",
    size = "small",
    srcs = ["common_runtime/process_function_library_runtime_test.cc"],
    linkstatic = tf_kernel_tests_linkstatic(),
    deps = [
        ":core_cpu",
        ":core_cpu_internal",
        ":framework",
        ":lib",
        ":test",
        ":test_main",
        ":testlib",
        "//tensorflow/cc:function_ops",
        "//tensorflow/core/kernels:cast_op",
        "//tensorflow/core/kernels:cwise_op",
        "//tensorflow/core/kernels:function_ops",
    ],
)

tf_cc_test(
    name = "common_runtime_process_util_test",
    size = "small",
    srcs = ["common_runtime/process_util_test.cc"],
    linkstatic = tf_kernel_tests_linkstatic(),
    deps = [
        ":core_cpu_internal",
        ":test",
        ":test_main",
    ],
)

tf_cc_test(
    name = "common_runtime_rendezvous_util_test",
    size = "small",
    srcs = ["common_runtime/rendezvous_util_test.cc"],
    linkstatic = tf_kernel_tests_linkstatic(),
    deps = [
        ":core_cpu_internal",
        ":lib",
        ":test",
        ":test_main",
    ],
)

tf_cc_test(
    name = "common_runtime_direct_session_test",
    size = "small",
    srcs = ["common_runtime/direct_session_test.cc"],
    linkstatic = tf_kernel_tests_linkstatic(),
    deps = [
        ":core",
        ":core_cpu",
        ":core_cpu_internal",
        ":direct_session_internal",
        ":framework",
        ":framework_internal",
        ":lib",
        ":lib_internal",
        ":ops",
        ":protos_all_cc",
        ":test",
        ":test_main",
        ":testlib",
        "//tensorflow/cc:cc_ops",
        "//tensorflow/core/kernels:control_flow_ops",
        "//tensorflow/core/kernels:cwise_op",
        "//tensorflow/core/kernels:dense_update_ops",
        "//tensorflow/core/kernels:fifo_queue_op",
        "//tensorflow/core/kernels:function_ops",
        "//tensorflow/core/kernels:identity_n_op",
        "//tensorflow/core/kernels:identity_op",
        "//tensorflow/core/kernels:matmul_op",
        "//tensorflow/core/kernels:ops_util",
        "//tensorflow/core/kernels:queue_ops",
        "//tensorflow/core/kernels:session_ops",
        "//tensorflow/core/kernels:variable_ops",
        "//third_party/eigen3",
    ],
)

# This is identical to :common_runtime_direct_session_test with the addition of
# a dependency on alwayslink target //third_party/tensorflow/core/debug, which
# enables support for TensorFlow Debugger (tfdbg).
tf_cc_test(
    name = "common_runtime_direct_session_with_debug_test",
    size = "small",
    srcs = ["common_runtime/direct_session_test.cc"],
    linkstatic = tf_kernel_tests_linkstatic(),
    deps = [
        ":core",
        ":core_cpu",
        ":core_cpu_internal",
        ":direct_session_internal",
        ":framework",
        ":framework_internal",
        ":lib",
        ":lib_internal",
        ":ops",
        ":protos_all_cc",
        ":test",
        ":test_main",
        ":testlib",
        "//third_party/eigen3",
        "//tensorflow/cc:cc_ops",
        # Link with support for TensorFlow Debugger (tfdbg).
        "//tensorflow/core/debug",
        "//tensorflow/core/kernels:control_flow_ops",
        "//tensorflow/core/kernels:cwise_op",
        "//tensorflow/core/kernels:dense_update_ops",
        "//tensorflow/core/kernels:fifo_queue_op",
        "//tensorflow/core/kernels:function_ops",
        "//tensorflow/core/kernels:identity_op",
        "//tensorflow/core/kernels:identity_n_op",
        "//tensorflow/core/kernels:matmul_op",
        "//tensorflow/core/kernels:ops_util",
        "//tensorflow/core/kernels:queue_ops",
        "//tensorflow/core/kernels:session_ops",
        "//tensorflow/core/kernels:variable_ops",
    ],
)

tf_cc_test(
    name = "common_runtime_direct_session_with_tracking_alloc_test",
    size = "small",
    srcs = ["common_runtime/direct_session_with_tracking_alloc_test.cc"],
    args = ["--heap_check=local"],  # The GPU tracer leaks memory
    linkstatic = tf_kernel_tests_linkstatic(),
    tags = ["no_gpu"],
    deps = [
        ":core",
        ":core_cpu",
        ":core_cpu_internal",
        ":direct_session_internal",
        ":framework",
        ":framework_internal",
        ":lib",
        ":lib_internal",
        ":ops",
        ":protos_all_cc",
        ":test",
        ":test_main",
        ":testlib",
        "//tensorflow/cc:cc_ops",
        "//tensorflow/core/kernels:cwise_op",
        "//tensorflow/core/kernels:dense_update_ops",
        "//tensorflow/core/kernels:fifo_queue_op",
        "//tensorflow/core/kernels:identity_op",
        "//tensorflow/core/kernels:matmul_op",
        "//tensorflow/core/kernels:ops_util",
        "//tensorflow/core/kernels:queue_ops",
        "//tensorflow/core/kernels:variable_ops",
        "//third_party/eigen3",
    ],
)

tf_cc_test(
    name = "common_runtime_graph_runner_test",
    size = "small",
    srcs = ["common_runtime/graph_runner_test.cc"],
    linkstatic = tf_kernel_tests_linkstatic(),
    deps = [
        ":array_ops_op_lib",
        ":core",
        ":core_cpu",
        ":core_cpu_internal",
        ":direct_session_internal",
        ":framework",
        ":framework_internal",
        ":lib",
        ":lib_internal",
        ":ops",
        ":protos_all_cc",
        ":test",
        ":test_main",
        ":testlib",
        "//tensorflow/cc:cc_ops",
        "//tensorflow/cc:scope",
        "//tensorflow/core/kernels:cwise_op",
        "//third_party/eigen3",
    ],
)

tf_cc_test(
    name = "common_runtime_function_test",
    size = "small",
    srcs = ["common_runtime/function_test.cc"],
    linkstatic = tf_kernel_tests_linkstatic(),
    tags = [
        "manual",
        "no_oss",
    ],
    deps = [
        ":core",
        ":core_cpu",
        ":core_cpu_internal",
        ":direct_session_internal",
        ":framework",
        ":framework_internal",
        ":lib",
        ":lib_internal",
        ":ops",
        ":protos_all_cc",
        ":test",
        ":test_main",
        ":testlib",
        "//tensorflow/cc:cc_ops",
        "//tensorflow/cc:cc_ops_internal",
        "//tensorflow/cc:function_ops",
        "//tensorflow/cc:functional_ops",
        "//tensorflow/core/kernels:cast_op",
        "//tensorflow/core/kernels:cwise_op",
        "//tensorflow/core/kernels:function_ops",
        "//tensorflow/core/kernels:matmul_op",
        "//tensorflow/core/kernels:random_ops",
        "//tensorflow/core/kernels:shape_ops",
        "//third_party/eigen3",
    ],
)

tf_cc_test(
    name = "common_runtime_function_threadpool_test",
    size = "small",
    srcs = ["common_runtime/function_threadpool_test.cc"],
    linkstatic = tf_kernel_tests_linkstatic(),
    deps = [
        ":core",
        ":core_cpu",
        ":core_cpu_internal",
        ":direct_session_internal",
        ":framework",
        ":framework_internal",
        ":lib",
        ":lib_internal",
        ":ops",
        ":protos_all_cc",
        ":test",
        ":test_main",
        ":testlib",
        "//tensorflow/cc:cc_ops",
        "//tensorflow/cc:cc_ops_internal",
        "//tensorflow/cc:function_ops",
        "//tensorflow/cc:functional_ops",
        "//tensorflow/core/kernels:cast_op",
        "//tensorflow/core/kernels:cwise_op",
        "//tensorflow/core/kernels:function_ops",
        "//tensorflow/core/kernels:matmul_op",
        "//tensorflow/core/kernels:random_ops",
        "//tensorflow/core/kernels:shape_ops",
        "//third_party/eigen3",
    ],
)

tf_cc_test(
    name = "common_runtime_scoped_allocator_mgr_test",
    size = "small",
    srcs = ["common_runtime/scoped_allocator_mgr_test.cc"],
    linkstatic = tf_kernel_tests_linkstatic(),
    deps = [
        ":core_cpu",
        ":core_cpu_internal",
        ":framework",
        ":lib",
        ":test",
        ":test_main",
    ],
)

tf_cc_test_gpu(
    name = "gpu_allocator_retry_test",
    size = "medium",
    srcs = ["common_runtime/gpu/gpu_allocator_retry_test.cc"],
    linkstatic = tf_kernel_tests_linkstatic(),
    tags = tf_cuda_tests_tags(),
    deps = [
        ":core_cpu",
        ":core_cpu_internal",
        ":direct_session",
        ":framework",
        ":framework_internal",
        ":gpu_runtime",
        ":lib",
        ":lib_internal",
        ":protos_all_cc",
        ":test",
        ":test_main",
        ":testlib",
        "//tensorflow/cc:cc_ops",
    ],
)

tf_cc_test_gpu(
    name = "gpu_debug_allocator_test",
    size = "medium",
    srcs = ["common_runtime/gpu/gpu_debug_allocator_test.cc"],
    args = ["\"--gtest_death_test_style=threadsafe\""],
    linkstatic = tf_kernel_tests_linkstatic(),
    tags = tf_cuda_tests_tags(),
    deps = [
        ":core_cpu",
        ":core_cpu_internal",
        ":direct_session",
        ":framework",
        ":framework_internal",
        ":gpu_id",
        ":gpu_runtime",
        ":lib",
        ":lib_internal",
        ":protos_all_cc",
        ":test",
        ":test_main",
        ":testlib",
        "//tensorflow/cc:cc_ops",
        "//tensorflow/core/kernels:ops_util",
    ],
)

tf_cc_test_gpu(
    name = "gpu_stream_util_test",
    size = "small",
    srcs = ["common_runtime/gpu/gpu_stream_util_test.cc"],
    linkstatic = tf_kernel_tests_linkstatic(),
    tags = tf_cuda_tests_tags() + ["nomac"],
    deps = [
        ":core_cpu",
        ":core_cpu_internal",
        ":direct_session",
        ":framework",
        ":framework_internal",
        ":gpu_runtime",
        ":lib",
        ":lib_internal",
        ":protos_all_cc",
        ":test",
        ":test_main",
        ":testlib",
        "//tensorflow/cc:cc_ops",
        "//tensorflow/cc:sendrecv_ops",
        "//tensorflow/core/kernels:matmul_op",
        "//tensorflow/core/kernels:ops_util",
    ],
)

tf_cc_test(
    name = "framework_op_segment_test",
    size = "small",
    srcs = ["framework/op_segment_test.cc"],
    linkstatic = tf_kernel_tests_linkstatic(),
    deps = [
        ":core",
        ":core_cpu",
        ":core_cpu_internal",
        ":direct_session_internal",
        ":framework",
        ":framework_internal",
        ":lib",
        ":lib_internal",
        ":ops",
        ":protos_all_cc",
        ":test",
        ":test_main",
        ":testlib",
        "//tensorflow/cc:cc_ops",
        "//tensorflow/core/kernels:cwise_op",
        "//tensorflow/core/kernels:ops_util",
        "//third_party/eigen3",
    ],
)

tf_cc_test(
    name = "ops_array_grad_test",
    size = "small",
    srcs = ["ops/array_grad_test.cc"],
    linkstatic = tf_kernel_tests_linkstatic(),
    deps = [
        ":core",
        ":core_cpu",
        ":core_cpu_internal",
        ":direct_session_internal",
        ":framework",
        ":framework_internal",
        ":lib",
        ":lib_internal",
        ":ops",
        ":protos_all_cc",
        ":test",
        ":test_main",
        ":testlib",
        "//tensorflow/cc:cc_ops",
        "//tensorflow/core/kernels:array",
        "//tensorflow/core/kernels:cwise_op",
        "//tensorflow/core/kernels:function_ops",
        "//third_party/eigen3",
    ],
)

tf_cc_test(
    name = "ops_math_grad_test",
    size = "small",
    srcs = ["ops/math_grad_test.cc"],
    linkstatic = tf_kernel_tests_linkstatic(),
    tags = ["no_gpu"],
    deps = [
        ":core",
        ":core_cpu",
        ":core_cpu_internal",
        ":direct_session_internal",
        ":framework",
        ":framework_internal",
        ":lib",
        ":lib_internal",
        ":ops",
        ":protos_all_cc",
        ":test",
        ":test_main",
        ":testlib",
        "//tensorflow/cc:cc_ops",
        "//tensorflow/core/kernels:array",
        "//tensorflow/core/kernels:data_flow",
        "//tensorflow/core/kernels:function_ops",
        "//tensorflow/core/kernels:math",
        "//third_party/eigen3",
    ],
)

tf_cc_test(
    name = "ops_remote_fused_graph_ops_test",
    size = "small",
    srcs = ["ops/remote_fused_graph_ops_test.cc"],
    linkstatic = tf_kernel_tests_linkstatic(),
    deps = [
        ":core",
        ":core_cpu",
        ":core_cpu_internal",
        ":framework",
        ":framework_internal",
        ":lib",
        ":lib_internal",
        ":ops",
        ":protos_all_cc",
        ":test",
        ":test_main",
        ":testlib",
        "//tensorflow/core/kernels:remote_fused_graph_ops",
    ],
)

tf_cc_tests(
    name = "ops_tests",
    size = "small",
    srcs = [
        "ops/array_ops_test.cc",
        "ops/candidate_sampling_ops_test.cc",
        "ops/control_flow_ops_test.cc",
        "ops/ctc_ops_test.cc",
        "ops/data_flow_ops_test.cc",
        "ops/functional_ops_test.cc",
        "ops/image_ops_test.cc",
        "ops/io_ops_test.cc",
        "ops/linalg_ops_test.cc",
        "ops/math_ops_test.cc",
        "ops/nn_ops_test.cc",
        "ops/parsing_ops_test.cc",
        "ops/random_ops_test.cc",
        "ops/set_ops_test.cc",
        "ops/shape_function_test.cc",
        "ops/sparse_ops_test.cc",
        "ops/spectral_ops_test.cc",
        "ops/state_ops_test.cc",
        "ops/string_ops_test.cc",
        "ops/training_ops_test.cc",
    ],
    linkstatic = tf_kernel_tests_linkstatic(),
    deps = [
        ":core",
        ":core_cpu",
        ":core_cpu_internal",
        ":framework",
        ":framework_internal",
        ":lib",
        ":lib_internal",
        ":ops",
        ":protos_all_cc",
        ":test",
        ":test_main",
        ":testlib",
        "//tensorflow/cc:cc_ops",
        "//third_party/eigen3",
    ],
)

tf_cc_test(
    name = "example_example_parser_configuration_test",
    size = "small",
    srcs = ["example/example_parser_configuration_test.cc"],
    data = [":example_parser_configuration_testdata"],
    deps = [
        ":core_cpu",
        ":core_cpu_internal",
        ":direct_session_internal",
        ":example_parser_configuration",
        ":framework",
        ":framework_internal",
        ":lib",
        ":lib_internal",
        ":ops",
        ":protos_all_cc",
        ":test",
        ":test_main",
        ":testlib",
        "//tensorflow/cc:cc_ops",
        "//tensorflow/core/kernels:example_parsing_ops",
    ],
)

tf_cc_test_gpu(
    name = "device_tracer_test",
    size = "small",
    srcs = ["platform/device_tracer_test.cc"],
    args = ["--heap_check=local"],
    linkstatic = tf_kernel_tests_linkstatic(),
    tags = tf_cuda_tests_tags() + ["nomac"],
    deps = [
        ":all_kernels",
        ":core_cpu",
        ":core_cpu_internal",
        ":device_tracer",
        ":direct_session",
        ":direct_session_internal",
        ":framework",
        ":framework_internal",
        ":gpu_runtime",
        ":lib",
        ":lib_internal",
        ":protos_all_cc",
        ":test",
        ":test_main",
        ":testlib",
        "//tensorflow/cc:cc_ops",
        "//tensorflow/core/kernels:ops_util",
    ],
)

# Test data
filegroup(
    name = "image_testdata",
    srcs = [
        # PNG data
        "lib/png/testdata/lena_gray.png",
        "lib/png/testdata/lena_rgba.png",
        # JPEG data
        "lib/jpeg/testdata/jpeg_merge_test1.jpg",
        "lib/jpeg/testdata/jpeg_merge_test1_cmyk.jpg",
        # JPEG data for jpeg benchmark.
        "lib/jpeg/testdata/small.jpg",
        "lib/jpeg/testdata/medium.jpg",
        # Corrupted JPEG files for tests
        "lib/jpeg/testdata/bad_huffman.jpg",
        "lib/jpeg/testdata/corrupt.jpg",
        # -- hand-edited variant: stops at line 0
        "lib/jpeg/testdata/corrupt34_2.jpg",
        # -- hand-edited variant: stops at line 4
        "lib/jpeg/testdata/corrupt34_3.jpg",
        # -- hand-edited variant: stops after a restart marker
        "lib/jpeg/testdata/corrupt34_4.jpg",
        # GIF data
        "lib/gif/testdata/lena.gif",
        "lib/gif/testdata/scan.gif",
        # GIF data with optimization
        "lib/gif/testdata/optimized.gif",
        # BMP data
        "lib/bmp/testdata/lena.bmp",
        # SSIM, PSNR data
        "lib/ssim/testdata/checkerboard1.png",
        "lib/ssim/testdata/checkerboard2.png",
        "lib/ssim/testdata/checkerboard3.png",
        "lib/psnr/testdata/cat_q20.jpg",
        "lib/psnr/testdata/cat_q72.jpg",
        "lib/psnr/testdata/cat_q95.jpg",
    ],
    visibility = ["//visibility:public"],
)

filegroup(
    name = "lmdb_testdata",
    testonly = 1,
    srcs = [
        # A simple key-value store:
        #   0 : 'a'
        #   1 : 'b'
        #    ...
        #   9 : 'j'
        "lib/lmdb/testdata/data.mdb",
    ],
    visibility = ["//visibility:public"],
)

filegroup(
    name = "example_parser_configuration_testdata",
    srcs = [
        "example/testdata/parse_example_graph_def.pbtxt",
    ],
)

cc_library(
    name = "cuda_libdevice_path",
    srcs = ["platform/cuda_libdevice_path.cc"] + tf_additional_libdevice_srcs(),
    hdrs = ["platform/cuda_libdevice_path.h"],
    copts = tf_copts(),
    data = tf_additional_libdevice_data(),
    visibility = ["//visibility:public"],
    deps = [
        ":lib",
    ] + tf_additional_libdevice_deps(),
)

# -----------------------------------------------------------------------------
# Google-internal targets go here (must be at the end).

alias(
    name = "android_srcs_no_runtime",
    actual = ":mobile_srcs_no_runtime",
    visibility = ["//visibility:public"],
)

alias(
    name = "android_srcs_only_runtime",
    actual = ":mobile_srcs_only_runtime",
    visibility = ["//visibility:public"],
)

alias(
    name = "android_srcs",
    actual = ":mobile_srcs",
    visibility = ["//visibility:public"],
)<|MERGE_RESOLUTION|>--- conflicted
+++ resolved
@@ -250,13 +250,8 @@
     deps = [":protos_all_cc"],
 )
 
-<<<<<<< HEAD
 proto_library(
     name = "example_protos",
-=======
-closure_js_proto_library(
-    name = "example_js_protos",
->>>>>>> 692a71da
     srcs = [
         "example/example.proto",
         "example/feature.proto",
@@ -264,15 +259,12 @@
     visibility = ["//visibility:public"],
 )
 
-<<<<<<< HEAD
 closure_proto_library(
     name = "example_protos_closure",
     deps = [":example_protos"],
     visibility = ["//visibility:public"],
 )
 
-=======
->>>>>>> 692a71da
 exports_files([
     "framework/types.proto",
 ])
